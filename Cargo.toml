--- conflicted
+++ resolved
@@ -1,11 +1,7 @@
 [workspace]
 resolver = "2"
 
-<<<<<<< HEAD
 package.version = "0.2.0"
-=======
-package.version = "0.1.5"
->>>>>>> 78f52768
 package.edition = "2021"
 
 members = [
