{
  "version": "0.1.4",
  "capabilities": {
    "query": {
      "aggregates": {
<<<<<<< HEAD
        "filter_by": {}
=======
        "group_by": {
          "filter": {},
          "order": {},
          "paginate": {}
        }
>>>>>>> be60f6da
      },
      "variables": {},
      "nested_fields": {
        "filter_by": {},
        "order_by": {},
        "aggregates": {}
      },
      "exists": {
        "named_scopes": {},
        "unrelated": {}
      }
    },
    "mutation": {},
    "relationships": {
      "relation_comparisons": {},
      "order_by_aggregate": {}
    }
  }
}<|MERGE_RESOLUTION|>--- conflicted
+++ resolved
@@ -3,15 +3,12 @@
   "capabilities": {
     "query": {
       "aggregates": {
-<<<<<<< HEAD
-        "filter_by": {}
-=======
+        "filter_by": {},
         "group_by": {
           "filter": {},
           "order": {},
           "paginate": {}
         }
->>>>>>> be60f6da
       },
       "variables": {},
       "nested_fields": {
