--- conflicted
+++ resolved
@@ -1100,11 +1100,7 @@
         } => {
             let left_val = eval_group_comparison_target(target, rows)?;
             let right_vals = eval_aggregate_comparison_value(variables, value)?;
-<<<<<<< HEAD
             eval_comparison_operator(operator, &left_val, &right_vals)
-=======
-            eval_comparison_operator(operator, &left_val, right_vals)
->>>>>>> 54baf298
         }
         ndc_models::GroupExpression::UnaryComparisonOperator { target, operator } => match operator
         {
@@ -1271,15 +1267,9 @@
             variables,
             state,
             row,
-<<<<<<< HEAD
             path,
             column_name,
             field_path.as_deref(),
-=======
-            path.clone(),
-            column_name.clone(),
-            field_path.clone(),
->>>>>>> 54baf298
         ),
     }
 }
@@ -1338,13 +1328,9 @@
         } => {
             let values = rows
                 .iter()
-<<<<<<< HEAD
                 .map(|row| {
                     eval_column_field_path(row, column, field_path.as_deref(), &BTreeMap::new())
                 })
-=======
-                .map(|row| eval_column_field_path(row, column, field_path, &BTreeMap::new()))
->>>>>>> 54baf298
                 .collect::<Result<Vec<_>>>()?;
 
             let non_null_values = values.iter().filter(|value| !value.is_null());
@@ -1384,13 +1370,9 @@
         } => {
             let values = rows
                 .iter()
-<<<<<<< HEAD
                 .map(|row| {
                     eval_column_field_path(row, column, field_path.as_deref(), &BTreeMap::new())
                 })
-=======
-                .map(|row| eval_column_field_path(row, column, field_path, &BTreeMap::new()))
->>>>>>> 54baf298
                 .collect::<Result<Vec<_>>>()?;
             eval_aggregate_function(function, &values)
         }
@@ -1559,15 +1541,9 @@
             variables,
             state,
             item,
-<<<<<<< HEAD
             &path,
             &name,
             field_path.as_deref(),
-=======
-            path,
-            name,
-            field_path,
->>>>>>> 54baf298
         ),
         models::OrderByTarget::Aggregate { aggregate, path } => {
             let rows = eval_path(
@@ -1586,38 +1562,23 @@
 fn eval_column_field_path(
     row: &Row,
     column_name: &models::FieldName,
-<<<<<<< HEAD
     field_path: Option<&[models::FieldName]>,
-=======
-    field_path: &Option<Vec<models::FieldName>>,
->>>>>>> 54baf298
     arguments: &BTreeMap<models::ArgumentName, models::Argument>,
 ) -> Result<serde_json::Value> {
     let column_value = eval_column(&BTreeMap::default(), row, column_name, arguments)?;
     match field_path {
         None => Ok(column_value),
-<<<<<<< HEAD
         Some(path) => eval_field_path(path, &column_value),
-=======
-        Some(path) => eval_field_path(path, column_value),
->>>>>>> 54baf298
     }
 }
 // ANCHOR_END: eval_column_field_path
 // ANCHOR: eval_field_path
 fn eval_field_path(
     path: &[ndc_models::FieldName],
-<<<<<<< HEAD
     value: &serde_json::Value,
 ) -> Result<serde_json::Value> {
     path.iter()
         .try_fold(value, |value, field_name| value.get(field_name.as_str()))
-=======
-    value: serde_json::Value,
-) -> Result<serde_json::Value> {
-    path.iter()
-        .try_fold(&value, |value, field_name| value.get(field_name.as_str()))
->>>>>>> 54baf298
         .cloned()
         .ok_or((
             StatusCode::BAD_REQUEST,
@@ -1642,11 +1603,7 @@
         collection_relationships,
         variables,
         state,
-<<<<<<< HEAD
         path,
-=======
-        &path,
->>>>>>> 54baf298
         &[item.clone()],
     )?;
     if rows.len() > 1 {
@@ -1660,11 +1617,7 @@
         ));
     }
     match rows.first() {
-<<<<<<< HEAD
         Some(row) => eval_column_field_path(row, name, field_path, &BTreeMap::new()),
-=======
-        Some(row) => eval_column_field_path(row, &name, &field_path, &BTreeMap::new()),
->>>>>>> 54baf298
         None => Ok(serde_json::Value::Null),
     }
 }
@@ -1932,11 +1885,7 @@
                 scopes,
                 item,
             )?;
-<<<<<<< HEAD
             eval_comparison_operator(operator, &left_val, &right_vals)
-=======
-            eval_comparison_operator(operator, &left_val, right_vals)
->>>>>>> 54baf298
         }
         // ANCHOR_END: eval_expression_binary_operators
         // ANCHOR: eval_expression_exists
@@ -1984,19 +1933,11 @@
 fn eval_comparison_operator(
     operator: &models::ComparisonOperatorName,
     left_val: &serde_json::Value,
-<<<<<<< HEAD
     right_vals: &[serde_json::Value],
 ) -> std::prelude::v1::Result<bool, (StatusCode, Json<models::ErrorResponse>)> {
     match operator.as_str() {
         "eq" => {
             for right_val in right_vals {
-=======
-    right_vals: Vec<serde_json::Value>,
-) -> std::prelude::v1::Result<bool, (StatusCode, Json<models::ErrorResponse>)> {
-    match operator.as_str() {
-        "eq" => {
-            for right_val in &right_vals {
->>>>>>> 54baf298
                 if left_val == right_val {
                     return Ok(true);
                 }
@@ -2006,11 +1947,7 @@
         }
         // ANCHOR: eval_expression_custom_binary_operators
         "like" => {
-<<<<<<< HEAD
             for regex_val in right_vals {
-=======
-            for regex_val in &right_vals {
->>>>>>> 54baf298
                 let column_str = left_val.as_str().ok_or((
                     StatusCode::BAD_REQUEST,
                     Json(models::ErrorResponse {
@@ -2044,11 +1981,7 @@
         // ANCHOR_END: eval_expression_custom_binary_operators
         // ANCHOR: eval_expression_binary_array_operators
         "in" => {
-<<<<<<< HEAD
             for comparison_value in right_vals {
-=======
-            for comparison_value in &right_vals {
->>>>>>> 54baf298
                 let right_vals = comparison_value.as_array().ok_or((
                     StatusCode::BAD_REQUEST,
                     Json(models::ErrorResponse {
@@ -2123,12 +2056,7 @@
             field_path,
             arguments,
         } => {
-<<<<<<< HEAD
             let value = eval_column_field_path(item, column_name, Some(field_path), arguments)?;
-=======
-            let value =
-                eval_column_field_path(item, column_name, &Some(field_path.clone()), arguments)?;
->>>>>>> 54baf298
             serde_json::from_value(value).map_err(|_| {
                 (
                     StatusCode::BAD_REQUEST,
@@ -2152,11 +2080,7 @@
 ) -> Result<serde_json::Value> {
     match target {
         models::ComparisonTarget::Column { name, field_path } => {
-<<<<<<< HEAD
             eval_column_field_path(item, name, field_path.as_deref(), &BTreeMap::new())
-=======
-            eval_column_field_path(item, name, field_path, &BTreeMap::new())
->>>>>>> 54baf298
         }
         models::ComparisonTarget::Aggregate { aggregate, path } => {
             let rows: Vec<Row> = eval_path(
@@ -2254,13 +2178,9 @@
 
             items
                 .iter()
-<<<<<<< HEAD
                 .map(|item| {
                     eval_column_field_path(item, name, field_path.as_deref(), &BTreeMap::new())
                 })
-=======
-                .map(|item| eval_column_field_path(item, name, field_path, &BTreeMap::new()))
->>>>>>> 54baf298
                 .collect()
         }
         models::ComparisonValue::Scalar { value } => Ok(vec![value.clone()]),
