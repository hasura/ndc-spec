--- conflicted
+++ resolved
@@ -40,21 +40,11 @@
 // ANCHOR_END: app-state
 
 // ANCHOR: read_json_lines
-<<<<<<< HEAD
-fn read_json_lines(contents: &str) -> core::result::Result<BTreeMap<i64, Row>, Box<dyn Error>> {
-    let mut records: BTreeMap<i64, Row> = BTreeMap::new();
+fn read_json_lines(contents: &str) -> core::result::Result<BTreeMap<i32, Row>, Box<dyn Error>> {
+    let mut records: BTreeMap<i32, Row> = BTreeMap::new();
     for line in contents.lines() {
         let row: BTreeMap<String, serde_json::Value> = serde_json::from_str(line)?;
-        let id = row
-=======
-fn read_json_lines(path: &str) -> core::result::Result<BTreeMap<i32, Row>, Box<dyn Error>> {
-    let file = File::open(path)?;
-    let lines = io::BufReader::new(file).lines();
-    let mut records: BTreeMap<i32, Row> = BTreeMap::new();
-    for line in lines {
-        let row: BTreeMap<String, serde_json::Value> = serde_json::from_str(&line?)?;
         let id: i32 = row
->>>>>>> a81ddc6b
             .get("id")
             .ok_or("'id' field not found in json file")?
             .as_i64()
