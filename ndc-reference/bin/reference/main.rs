--- conflicted
+++ resolved
@@ -15,10 +15,7 @@
 };
 
 use indexmap::IndexMap;
-<<<<<<< HEAD
 use itertools::Itertools;
-=======
->>>>>>> 5044047f
 use ndc_models::{self as models};
 use prometheus::{Encoder, IntCounter, IntGauge, Opts, Registry, TextEncoder};
 use regex::Regex;
@@ -1850,123 +1847,19 @@
             column,
             operator,
             value,
-<<<<<<< HEAD
         } => {
-            let left_val = eval_comparison_target(column, root, item)?;
+            let left_val = eval_comparison_target(column, item)?;
             let right_vals = eval_comparison_value(
                 collection_relationships,
                 variables,
                 value,
                 state,
-                root,
+                scopes,
                 item,
             )?;
             eval_comparison_operator(operator, &left_val, right_vals)
         }
         // ANCHOR_END: eval_expression_binary_operators
-=======
-        } => match operator.as_str() {
-            "eq" => {
-                let left_val = eval_comparison_target(column, item)?;
-                let right_vals = eval_comparison_value(
-                    collection_relationships,
-                    variables,
-                    value,
-                    state,
-                    scopes,
-                    item,
-                )?;
-
-                Ok(right_vals
-                    .into_iter()
-                    .any(|right_val| left_val == right_val))
-            }
-            // ANCHOR_END: eval_expression_binary_operators
-            // ANCHOR: eval_expression_custom_binary_operators
-            "like" => {
-                let column_val = eval_comparison_target(column, item)?;
-                let regex_vals = eval_comparison_value(
-                    collection_relationships,
-                    variables,
-                    value,
-                    state,
-                    scopes,
-                    item,
-                )?;
-
-                let column_str = column_val.as_str().ok_or((
-                    StatusCode::BAD_REQUEST,
-                    Json(models::ErrorResponse {
-                        message: "column is not a string".into(),
-                        details: serde_json::Value::Null,
-                    }),
-                ))?;
-
-                for regex_val in regex_vals {
-                    let regex_str = regex_val.as_str().ok_or((
-                        StatusCode::BAD_REQUEST,
-                        Json(models::ErrorResponse {
-                            message: " ".into(),
-                            details: serde_json::Value::Null,
-                        }),
-                    ))?;
-                    let regex = Regex::new(regex_str).map_err(|_| {
-                        (
-                            StatusCode::BAD_REQUEST,
-                            Json(models::ErrorResponse {
-                                message: "invalid regular expression".into(),
-                                details: serde_json::Value::Null,
-                            }),
-                        )
-                    })?;
-
-                    if regex.is_match(column_str) {
-                        return Ok(true);
-                    }
-                }
-
-                Ok(false)
-            }
-
-            // ANCHOR: eval_expression_binary_array_operators
-            "in" => {
-                let left_val = eval_comparison_target(column, item)?;
-
-                let comparison_values = eval_comparison_value(
-                    collection_relationships,
-                    variables,
-                    value,
-                    state,
-                    scopes,
-                    item,
-                )?;
-
-                for comparison_value in comparison_values {
-                    let right_vals = comparison_value.as_array().ok_or((
-                        StatusCode::BAD_REQUEST,
-                        Json(models::ErrorResponse {
-                            message: "expected array".into(),
-                            details: serde_json::Value::Null,
-                        }),
-                    ))?;
-
-                    if right_vals.contains(&left_val) {
-                        return Ok(true);
-                    }
-                }
-                Ok(false)
-            }
-            // ANCHOR_END: eval_expression_binary_array_operators
-            _ => Err((
-                StatusCode::BAD_REQUEST,
-                Json(models::ErrorResponse {
-                    message: " ".into(),
-                    details: serde_json::Value::Null,
-                }),
-            )),
-            // ANCHOR_END: eval_expression_custom_binary_operators
-        },
->>>>>>> 5044047f
         // ANCHOR: eval_expression_exists
         models::Expression::Exists {
             in_collection,
@@ -2204,31 +2097,27 @@
             path,
             scope,
         } => {
-<<<<<<< HEAD
+            let scope = scope.map_or(Ok(item), |scope| {
+                if scope == 0 {
+                    Ok(item)
+                } else {
+                    Ok(*scopes.get(scopes.len() - 1 - scope).ok_or((
+                        StatusCode::BAD_REQUEST,
+                        Json(models::ErrorResponse {
+                            message: "named scope is invalid".into(),
+                            details: serde_json::Value::Null,
+                        }),
+                    ))?)
+                }
+            })?;
+
             let items = eval_path(
                 collection_relationships,
                 variables,
                 state,
                 path,
-                &[item.clone()],
+                &[scope.clone()],
             )?;
-=======
-            let scope = scope.map_or(Ok(&item), |scope| {
-                if scope == 0 {
-                    Ok(&item)
-                } else {
-                    scopes.get(scopes.len() - 1 - scope).ok_or((
-                        StatusCode::BAD_REQUEST,
-                        Json(models::ErrorResponse {
-                            message: "named scope is invalid".into(),
-                            details: serde_json::Value::Null,
-                        }),
-                    ))
-                }
-            })?;
-
-            let items = eval_path(collection_relationships, variables, state, path, scope)?;
->>>>>>> 5044047f
 
             items
                 .iter()
