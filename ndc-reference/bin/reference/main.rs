--- conflicted
+++ resolved
@@ -1741,12 +1741,6 @@
 // ANCHOR_END: eval_in_collection
 // ANCHOR: eval_comparison_target
 fn eval_comparison_target(
-<<<<<<< HEAD
-=======
-    collection_relationships: &BTreeMap<models::RelationshipName, models::Relationship>,
-    variables: &BTreeMap<models::VariableName, serde_json::Value>,
-    state: &AppState,
->>>>>>> e5fdf02d
     target: &models::ComparisonTarget,
     _root: &Row,
     item: &Row,
@@ -1803,21 +1797,19 @@
 // ANCHOR_END: eval_column
 // ANCHOR: eval_comparison_value
 fn eval_comparison_value(
-<<<<<<< HEAD
-    collection_relationships: &BTreeMap<String, models::Relationship>,
-    variables: &BTreeMap<String, serde_json::Value>,
-=======
     collection_relationships: &BTreeMap<models::RelationshipName, models::Relationship>,
     variables: &BTreeMap<models::VariableName, serde_json::Value>,
-    state: &AppState,
->>>>>>> e5fdf02d
     comparison_value: &models::ComparisonValue,
     state: &AppState,
     _root: &Row,
     item: &Row,
 ) -> Result<Vec<serde_json::Value>> {
     match comparison_value {
-        models::ComparisonValue::Column { name, field_path, path } => {
+        models::ComparisonValue::Column {
+            name,
+            field_path,
+            path,
+        } => {
             let items = eval_path(collection_relationships, variables, state, path, item)?;
 
             items
