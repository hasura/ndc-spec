--- conflicted
+++ resolved
@@ -333,16 +333,11 @@
         (
             "String".into(),
             models::ScalarType {
-<<<<<<< HEAD
-                representation: Some(models::TypeRepresentation::String),
+                representation: models::TypeRepresentation::String,
                 aggregate_functions: BTreeMap::from_iter([
                     ("max".into(), models::AggregateFunctionDefinition::Max),
                     ("min".into(), models::AggregateFunctionDefinition::Min),
                 ]),
-=======
-                representation: models::TypeRepresentation::String,
-                aggregate_functions: BTreeMap::new(),
->>>>>>> c80bda7c
                 comparison_operators: BTreeMap::from_iter([
                     ("eq".into(), models::ComparisonOperatorDefinition::Equal),
                     (
@@ -412,7 +407,7 @@
         (
             "Int64".into(),
             models::ScalarType {
-                representation: Some(models::TypeRepresentation::Int64),
+                representation: models::TypeRepresentation::Int64,
                 aggregate_functions: BTreeMap::from_iter([
                     ("max".into(), models::AggregateFunctionDefinition::Max),
                     ("min".into(), models::AggregateFunctionDefinition::Min),
@@ -451,7 +446,7 @@
         (
             "Float".into(),
             models::ScalarType {
-                representation: Some(models::TypeRepresentation::Float64),
+                representation: models::TypeRepresentation::Float64,
                 aggregate_functions: BTreeMap::from_iter([
                     ("max".into(), models::AggregateFunctionDefinition::Max),
                     ("min".into(), models::AggregateFunctionDefinition::Min),
