--- conflicted
+++ resolved
@@ -565,12 +565,8 @@
     collection_name: &str,
     arguments: &BTreeMap<String, serde_json::Value>,
     state: &AppState,
-<<<<<<< HEAD
     query: &models::Query,
-) -> Result<Vec<Row>, StatusLine> {
-=======
 ) -> Result<Vec<Row>> {
->>>>>>> fde4c88b
     match collection_name {
         "articles" => Ok(state.articles.values().cloned().collect()),
         "authors" => Ok(state.authors.values().cloned().collect()),
@@ -634,7 +630,6 @@
                 latest_id_value,
             )])])
         }
-<<<<<<< HEAD
         "latest_article" => {
             let latest_id = state
                 .articles
@@ -670,14 +665,22 @@
                     .transpose()?;
 
                 let latest_article_value = serde_json::to_value(return_object)
-                    .map_err(|_| (StatusCode::INTERNAL_SERVER_ERROR, "cannot encode article"))?;
+                    .map_err(|_| (StatusCode::INTERNAL_SERVER_ERROR,
+                        Json(models::ErrorResponse {
+                            message: "unable to encode value".into(),
+                            details: serde_json::Value::Null,
+                        }),
+                    ))?;
 
                 Ok(vec![BTreeMap::from_iter([(
                     "__value".into(),
                     latest_article_value,
                 )])])
             } else {
-                Err((StatusCode::INTERNAL_SERVER_ERROR, "No max id for articles"))
+                Err((StatusCode::INTERNAL_SERVER_ERROR, Json(models::ErrorResponse {
+                    message: "No max ID exists".into(),
+                    details: serde_json::Value::Null,
+                }),))
             }
         }
         "get_all_articles" => {
@@ -699,7 +702,7 @@
                         }
                         rows.push(row)
                     }
-                    Ok::<_, StatusLine>(rows)
+                    Ok(rows)
                 })
                 .transpose()?;
 
@@ -709,7 +712,12 @@
             };
 
             let articles_value = serde_json::to_value(row_set)
-                .map_err(|_| (StatusCode::INTERNAL_SERVER_ERROR, "cannot encode article"))?;
+                .map_err(|_| (StatusCode::INTERNAL_SERVER_ERROR,
+                    Json(models::ErrorResponse {
+                        message: "unable to encode value".into(),
+                        details: serde_json::Value::Null,
+                    }),
+                ))?;
 
             Ok(vec![BTreeMap::from_iter([(
                 "__value".into(),
@@ -719,7 +727,11 @@
         "get_article_by_id" => {
             let id_value = arguments
                 .get("id")
-                .ok_or((StatusCode::BAD_REQUEST, "missing argument id"))?;
+                .ok_or((StatusCode::BAD_REQUEST,
+                    Json(models::ErrorResponse {
+                        message: "missing argument id".into(),
+                        details: serde_json::Value::Null,
+                    }),))?;
             if let Some(id) = id_value.as_i64() {
                 let article = state.articles.get(&id);
 
@@ -748,26 +760,32 @@
                     .transpose()?;
 
                 let article_value = serde_json::to_value(return_object)
-                    .map_err(|_| (StatusCode::INTERNAL_SERVER_ERROR, "cannot encode article"))?;
+                    .map_err(|_| (StatusCode::INTERNAL_SERVER_ERROR,
+                        Json(models::ErrorResponse {
+                            message: "unable to encode value".into(),
+                            details: serde_json::Value::Null,
+                        }),
+                    ))?;
 
                 Ok(vec![BTreeMap::from_iter([(
                     "__value".into(),
                     article_value,
                 )])])
             } else {
-                Err((StatusCode::INTERNAL_SERVER_ERROR, "Incorrect type for id"))
+                Err((StatusCode::INTERNAL_SERVER_ERROR,
+                    Json(models::ErrorResponse {
+                        message: "incorrect type for id".into(),
+                        details: serde_json::Value::Null,
+                    }),
+                ))
             }
         }
-        _ => Err((StatusCode::BAD_REQUEST, "invalid collection name")),
-=======
-        _ => Err((
-            StatusCode::BAD_REQUEST,
-            Json(models::ErrorResponse {
-                message: "invalid collection name".into(),
-                details: serde_json::Value::Null,
-            }),
-        )),
->>>>>>> fde4c88b
+        _ => Err((StatusCode::BAD_REQUEST,
+                Json(models::ErrorResponse {
+                    message: "invalid collection name".into(),
+                    details: serde_json::Value::Null,
+                }),
+            )),
     }
 }
 // ANCHOR_END: get_collection_by_name
@@ -1938,19 +1956,29 @@
                     )])]),
                 })
             }
-<<<<<<< HEAD
             "update_article_title_by_id" => {
                 let id = arguments.get("id").ok_or((
                     StatusCode::BAD_REQUEST,
-                    "required argument field 'id' is missing",
+                    Json(models::ErrorResponse {
+                        message: "required argument field 'id' is missing".into(),
+                        details: serde_json::Value::Null,
+                    }),
                 ))?;
                 let title = arguments.get("title").ok_or((
                     StatusCode::BAD_REQUEST,
-                    "required argument field 'title' is missing",
+                    Json(models::ErrorResponse {
+                        message: "required argument field 'title' is missing".into(),
+                        details: serde_json::Value::Null,
+                    }),
                 ))?;
                 let id_int = id
                     .as_i64()
-                    .ok_or((StatusCode::BAD_REQUEST, "argument 'id' is not an integer"))?;
+                    .ok_or((StatusCode::BAD_REQUEST,
+                        Json(models::ErrorResponse {
+                            message: "argument 'id' is not an integer".into(),
+                            details: serde_json::Value::Null,
+                        })
+                    ))?;
 
                 let current_state = state.articles.clone();
                 let old_row = current_state.get(&id_int);
@@ -1986,14 +2014,15 @@
                             affected_rows: 1,
                             returning: Some(vec![IndexMap::from_iter([(
                                 "__value".into(),
-                                models::RowFieldValue(serde_json::to_value(returning).map_err(
-                                    |_| {
-                                        (
-                                            StatusCode::INTERNAL_SERVER_ERROR,
-                                            "cannot encode response",
-                                        )
-                                    },
-                                )?),
+                                models::RowFieldValue(serde_json::to_value(returning).map_err(|_| {
+                                    (
+                                        StatusCode::INTERNAL_SERVER_ERROR,
+                                        Json(models::ErrorResponse {
+                                            message: "cannot encode response".into(),
+                                            details: serde_json::Value::Null,
+                                        }),
+                                    )
+                                })?),
                             )])]),
                         })
                     }
@@ -2003,55 +2032,12 @@
                     }),
                 }
             }
-            "get_article_by_id" => {
-                let id_value = arguments
-                    .get("id")
-                    .ok_or((StatusCode::BAD_REQUEST, "missing argument id"))?;
-                if let Some(id) = id_value.as_i64() {
-                    let article = state.articles.get(&id);
-                    let returning = article
-                        .map(|article| {
-                            let mut row = IndexMap::new();
-                            for fields in fields.iter() {
-                                for (field_name, field) in fields.iter() {
-                                    row.insert(
-                                        field_name.clone(),
-                                        eval_field(
-                                            collection_relationships,
-                                            &BTreeMap::new(),
-                                            state,
-                                            field,
-                                            article,
-                                        )?,
-                                    );
-                                }
-                            }
-                            Ok(row)
-                        })
-                        .transpose()?;
-                    Ok(models::MutationOperationResults {
-                        affected_rows: 1,
-                        returning: Some(vec![IndexMap::from_iter([(
-                            "__value".into(),
-                            models::RowFieldValue(serde_json::to_value(returning).map_err(
-                                |_| (StatusCode::INTERNAL_SERVER_ERROR, "cannot encode response"),
-                            )?),
-                        )])]),
-                    })
-                } else {
-                    Err((StatusCode::INTERNAL_SERVER_ERROR, "Incorrect type for id"))
-                }
-            }
-            _ => Err((StatusCode::BAD_REQUEST, "unknown procedure")),
-=======
-            _ => Err((
-                StatusCode::BAD_REQUEST,
+            _ => Err((StatusCode::BAD_REQUEST,
                 Json(models::ErrorResponse {
-                    message: "unknown procedure".into(),
+                    message: "invalid procedure name".into(),
                     details: serde_json::Value::Null,
                 }),
             )),
->>>>>>> fde4c88b
         },
     }
 }
