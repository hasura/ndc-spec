--- conflicted
+++ resolved
@@ -298,12 +298,6 @@
         description: Some("A collection of articles".into()),
         collection_type: "article".into(),
         arguments: BTreeMap::new(),
-<<<<<<< HEAD
-        foreign_keys: BTreeMap::new(),
-=======
-        deletable: false,
-        insertable_columns: None,
-        updatable_columns: None,
         foreign_keys: BTreeMap::from_iter([(
             "Article_AuthorID".into(),
             models::ForeignKeyConstraint {
@@ -311,7 +305,6 @@
                 column_mapping: BTreeMap::from_iter([("author_id".into(), "id".into())]),
             },
         )]),
->>>>>>> b3d2e132
         uniqueness_constraints: BTreeMap::from_iter([(
             "ArticleByID".into(),
             models::UniquenessConstraint {
