use std::{
    borrow::Cow,
    cmp::Ordering,
    collections::{BTreeMap, HashSet},
    env,
    error::Error,
    net,
    sync::Arc,
};

use axum::{
    extract::State,
    http::StatusCode,
    response::IntoResponse,
    routing::{get, post},
    Json, Router,
};
use indexmap::IndexMap;
use itertools::Itertools;
use ndc_models::{self as models};
use prometheus::{Encoder, IntCounter, IntGauge, Opts, Registry, TextEncoder};
use regex::Regex;
use tokio::sync::Mutex;

const DEFAULT_PORT: u16 = 8080;

const ARTICLES_JSON: &str = include_str!("../../articles.jsonl");
const AUTHORS_JSON: &str = include_str!("../../authors.jsonl");
const INSTITUTIONS_JSON: &str = include_str!("../../institutions.jsonl");
const COUNTRIES_JSON: &str = include_str!("../../countries.jsonl");

// ANCHOR: row-type
type Row = BTreeMap<models::FieldName, serde_json::Value>;
// ANCHOR_END: row-type
// ANCHOR: app-state
#[derive(Debug, Clone)]
pub struct AppState {
    pub articles: BTreeMap<i32, Row>,
    pub authors: BTreeMap<i32, Row>,
    pub institutions: BTreeMap<i32, Row>,
    pub countries: BTreeMap<i32, Row>,
    pub metrics: Metrics,
}
// ANCHOR_END: app-state

// ANCHOR: read_json_lines
fn read_json_lines(contents: &str) -> std::result::Result<BTreeMap<i32, Row>, Box<dyn Error>> {
    let mut records: BTreeMap<i32, Row> = BTreeMap::new();
    for line in contents.lines() {
        let row: BTreeMap<models::FieldName, serde_json::Value> = serde_json::from_str(line)?;
        let id: i32 = row
            .get("id")
            .ok_or("'id' field not found in json file")?
            .as_i64()
            .ok_or("'id' field was not an integer in json file")?
            .try_into()?;
        records.insert(id, row);
    }
    Ok(records)
}
// ANCHOR_END: read_json_lines

#[derive(Debug, Clone)]
pub struct Metrics {
    pub registry: Registry,
    pub total_requests: IntCounter,
    pub active_requests: IntGauge,
}

impl Metrics {
    fn new() -> prometheus::Result<Metrics> {
        let total_requests =
            IntCounter::with_opts(Opts::new("total_requests", "number of total requests"))?;
        let active_requests =
            IntGauge::with_opts(Opts::new("active_requests", "number of active requests"))?;
        let registry = Registry::new();
        registry.register(Box::new(total_requests.clone()))?;
        registry.register(Box::new(active_requests.clone()))?;
        Ok(Metrics {
            registry,
            total_requests,
            active_requests,
        })
    }

    fn as_text(&self) -> Option<String> {
        let mut buffer = vec![];
        let encoder = TextEncoder::new();
        let metric_families = self.registry.gather();
        encoder.encode(&metric_families, &mut buffer).ok()?;
        String::from_utf8(buffer).ok()
    }
}

// ANCHOR: metrics_middleware
async fn metrics_middleware(
    state: State<Arc<Mutex<AppState>>>,
    request: axum::extract::Request,
    next: axum::middleware::Next,
) -> axum::response::Response {
    // Don't hold the lock to update metrics, since the
    // lock doesn't protect the metrics anyway.
    let metrics = {
        let state = state.lock().await;
        state.metrics.clone()
    };

    metrics.total_requests.inc();
    metrics.active_requests.inc();
    let response = next.run(request).await;
    metrics.active_requests.dec();
    response
}

// ANCHOR_END: metrics_middleware
// ANCHOR: init_app_state
fn init_app_state() -> AppState {
    // Read the JSON data files
    let articles = read_json_lines(ARTICLES_JSON).unwrap();
    let authors = read_json_lines(AUTHORS_JSON).unwrap();
    let institutions = read_json_lines(INSTITUTIONS_JSON).unwrap();
    let countries = read_json_lines(COUNTRIES_JSON).unwrap();

    let metrics = Metrics::new().unwrap();

    AppState {
        articles,
        authors,
        institutions,
        countries,
        metrics,
    }
}
// ANCHOR_END: init_app_state

type Result<A> = std::result::Result<A, (StatusCode, Json<models::ErrorResponse>)>;

// ANCHOR: main
#[tokio::main]
async fn main() -> std::result::Result<(), Box<dyn Error>> {
    let app_state = Arc::new(Mutex::new(init_app_state()));

    let app = Router::new()
        .route("/health", get(get_health))
        .route("/metrics", get(get_metrics))
        .route("/capabilities", get(get_capabilities))
        .route("/schema", get(get_schema))
        .route("/query", post(post_query))
        .route("/query/explain", post(post_query_explain))
        .route("/mutation", post(post_mutation))
        .route("/mutation/explain", post(post_mutation_explain))
        .layer(axum::middleware::from_fn(check_version_header))
        .layer(axum::middleware::from_fn_with_state(
            Arc::clone(&app_state),
            metrics_middleware,
        ))
        .with_state(app_state);

    // Start the server on `localhost:<PORT>`.
    // This says it's binding to an IPv6 address, but will actually listen to
    // any IPv4 or IPv6 address.
    let host = net::IpAddr::V6(net::Ipv6Addr::UNSPECIFIED);
    let port = env::var("PORT")
        .map(|s| s.parse())
        .unwrap_or(Ok(DEFAULT_PORT))?;
    let addr = net::SocketAddr::new(host, port);

    let listener = tokio::net::TcpListener::bind(addr).await?;
    println!("Serving on {}", listener.local_addr()?);
    axum::serve(listener, app)
        .with_graceful_shutdown(shutdown_handler())
        .await?;

    Ok(())
}
// ANCHOR_END: main
async fn shutdown_handler() {
    // Wait for a SIGINT, i.e. a Ctrl+C from the keyboard
    let sigint = async {
        tokio::signal::ctrl_c()
            .await
            .expect("failed to install signal handler");
    };
    // Wait for a SIGTERM, i.e. a normal `kill` command
    #[cfg(unix)]
    let sigterm = async {
        tokio::signal::unix::signal(tokio::signal::unix::SignalKind::terminate())
            .expect("failed to install signal handler")
            .recv()
            .await
    };
    // Block until either of the above happens
    #[cfg(unix)]
    tokio::select! {
        () = sigint => (),
        _ = sigterm => (),
    }
    #[cfg(windows)]
    tokio::select! {
        _ = sigint => (),
    }
}
// ANCHOR: check_version_header
async fn check_version_header(
    request: axum::extract::Request,
    next: axum::middleware::Next,
) -> axum::response::Response {
    if let Some(version) = request.headers().get(ndc_models::VERSION_HEADER_NAME) {
        let Ok(version) = version.to_str() else {
            return (
                StatusCode::BAD_REQUEST,
                format!(
                    "Invalid {} header, expected a semver version string",
                    ndc_models::VERSION_HEADER_NAME
                ),
            )
                .into_response();
        };

        let Ok(wanted_version) = semver::Version::parse(version) else {
            return (
                StatusCode::BAD_REQUEST,
                format!(
                    "Invalid {} header, expected a semver version string",
                    ndc_models::VERSION_HEADER_NAME
                ),
            )
                .into_response();
        };

        let comparator = semver::Comparator {
            op: semver::Op::Caret,
            major: wanted_version.major,
            minor: Some(wanted_version.minor),
            patch: Some(wanted_version.patch),
            pre: wanted_version.pre,
        };

        if !comparator.matches(&semver::Version::parse(ndc_models::VERSION).unwrap()) {
            return (
                StatusCode::BAD_REQUEST,
                format!(
                    "NDC version range ^{} does not match implemented version {}",
                    version,
                    ndc_models::VERSION
                ),
            )
                .into_response();
        }
    }

    next.run(request).await
}
// ANCHOR_END: check_version_header
// ANCHOR: health
async fn get_health() -> StatusCode {
    StatusCode::OK
}
// ANCHOR_END: health
// ANCHOR: metrics
async fn get_metrics(State(state): State<Arc<Mutex<AppState>>>) -> Result<String> {
    let state = state.lock().await;
    state.metrics.as_text().ok_or((
        StatusCode::INTERNAL_SERVER_ERROR,
        Json(models::ErrorResponse {
            message: "cannot encode metrics".into(),
            details: serde_json::Value::Null,
        }),
    ))
}
// ANCHOR_END: metrics
// ANCHOR: capabilities
async fn get_capabilities() -> Json<models::CapabilitiesResponse> {
    Json(models::CapabilitiesResponse {
        version: models::VERSION.into(),
        capabilities: models::Capabilities {
            query: models::QueryCapabilities {
                aggregates: Some(models::AggregateCapabilities {
                    filter_by: Some(models::LeafCapability {}),
                    group_by: Some(models::GroupByCapabilities {
                        filter: Some(models::LeafCapability {}),
                        order: Some(models::LeafCapability {}),
                        paginate: Some(models::LeafCapability {}),
                    }),
                }),
                variables: Some(models::LeafCapability {}),
                exists: models::ExistsCapabilities {
                    named_scopes: Some(models::LeafCapability {}),
                    unrelated: Some(models::LeafCapability {}),
                    nested_collections: Some(models::LeafCapability {}),
                    nested_scalar_collections: Some(models::LeafCapability {}),
                },
                explain: None,
                nested_fields: models::NestedFieldCapabilities {
                    filter_by: Some(models::NestedFieldFilterByCapabilities {
                        nested_arrays: Some(models::NestedArrayFilterByCapabilities {
                            contains: Some(models::LeafCapability {}),
                            is_empty: Some(models::LeafCapability {}),
                        }),
                    }),
                    order_by: Some(models::LeafCapability {}),
                    aggregates: Some(models::LeafCapability {}),
                    nested_collections: Some(models::LeafCapability {}),
                },
            },
            mutation: models::MutationCapabilities {
                transactional: None,
                explain: None,
            },
            relationships: Some(models::RelationshipCapabilities {
                order_by_aggregate: Some(models::LeafCapability {}),
                relation_comparisons: Some(models::LeafCapability {}),
                nested: Some(models::NestedRelationshipCapabilities {
                    array: Some(models::LeafCapability {}),
                }),
            }),
        },
    })
}
// ANCHOR_END: capabilities
// ANCHOR: schema1
async fn get_schema() -> Json<models::SchemaResponse> {
    // ANCHOR_END: schema1
    let array_arguments: BTreeMap<models::ArgumentName, models::ArgumentInfo> = vec![(
        models::ArgumentName::from("limit"),
        models::ArgumentInfo {
            description: None,
            argument_type: models::Type::Nullable {
                underlying_type: Box::new(models::Type::Named { name: "Int".into() }),
            },
        },
    )]
    .into_iter()
    .collect();
    // ANCHOR: schema_scalar_types
    let scalar_types = BTreeMap::from_iter([
        (
            "String".into(),
            models::ScalarType {
<<<<<<< HEAD
                representation: Some(models::TypeRepresentation::String),
                aggregate_functions: BTreeMap::from_iter([
                    ("max".into(), models::AggregateFunctionDefinition::Max),
                    ("min".into(), models::AggregateFunctionDefinition::Min),
                ]),
=======
                representation: models::TypeRepresentation::String,
                aggregate_functions: BTreeMap::new(),
>>>>>>> 5050c3d2
                comparison_operators: BTreeMap::from_iter([
                    ("eq".into(), models::ComparisonOperatorDefinition::Equal),
                    (
                        "gt".into(),
                        models::ComparisonOperatorDefinition::GreaterThan,
                    ),
                    (
                        "gte".into(),
                        models::ComparisonOperatorDefinition::GreaterThanOrEqual,
                    ),
                    ("lt".into(), models::ComparisonOperatorDefinition::LessThan),
                    (
                        "lte".into(),
                        models::ComparisonOperatorDefinition::LessThanOrEqual,
                    ),
                    ("in".into(), models::ComparisonOperatorDefinition::In),
                    (
                        "like".into(),
                        models::ComparisonOperatorDefinition::Custom {
                            argument_type: models::Type::Named {
                                name: "String".into(),
                            },
                        },
                    ),
                ]),
            },
        ),
        (
            "Int".into(),
            models::ScalarType {
                representation: models::TypeRepresentation::Int32,
                aggregate_functions: BTreeMap::from_iter([
                    ("max".into(), models::AggregateFunctionDefinition::Max),
                    ("min".into(), models::AggregateFunctionDefinition::Min),
                    (
                        "sum".into(),
                        models::AggregateFunctionDefinition::Sum {
                            result_type: models::ScalarTypeName::from("Int64"),
                        },
                    ),
                    (
                        "avg".into(),
                        models::AggregateFunctionDefinition::Average {
                            result_type: models::ScalarTypeName::from("Float"),
                        },
                    ),
                ]),
                comparison_operators: BTreeMap::from_iter([
                    ("eq".into(), models::ComparisonOperatorDefinition::Equal),
                    ("in".into(), models::ComparisonOperatorDefinition::In),
                    (
                        "gt".into(),
                        models::ComparisonOperatorDefinition::GreaterThan,
                    ),
                    (
                        "gte".into(),
                        models::ComparisonOperatorDefinition::GreaterThanOrEqual,
                    ),
                    ("lt".into(), models::ComparisonOperatorDefinition::LessThan),
                    (
                        "lte".into(),
                        models::ComparisonOperatorDefinition::LessThanOrEqual,
                    ),
                ]),
            },
        ),
        (
            "Int64".into(),
            models::ScalarType {
                representation: Some(models::TypeRepresentation::Int64),
                aggregate_functions: BTreeMap::from_iter([
                    ("max".into(), models::AggregateFunctionDefinition::Max),
                    ("min".into(), models::AggregateFunctionDefinition::Min),
                    (
                        "sum".into(),
                        models::AggregateFunctionDefinition::Sum {
                            result_type: models::ScalarTypeName::from("Int64"),
                        },
                    ),
                    (
                        "avg".into(),
                        models::AggregateFunctionDefinition::Average {
                            result_type: models::ScalarTypeName::from("Float"),
                        },
                    ),
                ]),
                comparison_operators: BTreeMap::from_iter([
                    ("eq".into(), models::ComparisonOperatorDefinition::Equal),
                    ("in".into(), models::ComparisonOperatorDefinition::In),
                    (
                        "gt".into(),
                        models::ComparisonOperatorDefinition::GreaterThan,
                    ),
                    (
                        "gte".into(),
                        models::ComparisonOperatorDefinition::GreaterThanOrEqual,
                    ),
                    ("lt".into(), models::ComparisonOperatorDefinition::LessThan),
                    (
                        "lte".into(),
                        models::ComparisonOperatorDefinition::LessThanOrEqual,
                    ),
                ]),
            },
        ),
        (
            "Float".into(),
            models::ScalarType {
                representation: Some(models::TypeRepresentation::Float64),
                aggregate_functions: BTreeMap::from_iter([
                    ("max".into(), models::AggregateFunctionDefinition::Max),
                    ("min".into(), models::AggregateFunctionDefinition::Min),
                    (
                        "sum".into(),
                        models::AggregateFunctionDefinition::Sum {
                            result_type: models::ScalarTypeName::from("Float"),
                        },
                    ),
                    (
                        "avg".into(),
                        models::AggregateFunctionDefinition::Average {
                            result_type: models::ScalarTypeName::from("Float"),
                        },
                    ),
                ]),
                comparison_operators: BTreeMap::from_iter([
                    ("eq".into(), models::ComparisonOperatorDefinition::Equal),
                    ("in".into(), models::ComparisonOperatorDefinition::In),
                    (
                        "gt".into(),
                        models::ComparisonOperatorDefinition::GreaterThan,
                    ),
                    (
                        "gte".into(),
                        models::ComparisonOperatorDefinition::GreaterThanOrEqual,
                    ),
                    ("lt".into(), models::ComparisonOperatorDefinition::LessThan),
                    (
                        "lte".into(),
                        models::ComparisonOperatorDefinition::LessThanOrEqual,
                    ),
                ]),
            },
        ),
    ]);
    // ANCHOR_END: schema_scalar_types
    // ANCHOR: schema_object_type_article
    let article_type = models::ObjectType {
        description: Some("An article".into()),
        fields: BTreeMap::from_iter([
            (
                "id".into(),
                models::ObjectField {
                    description: Some("The article's primary key".into()),
                    r#type: models::Type::Named { name: "Int".into() },
                    arguments: BTreeMap::new(),
                },
            ),
            (
                "title".into(),
                models::ObjectField {
                    description: Some("The article's title".into()),
                    r#type: models::Type::Named {
                        name: "String".into(),
                    },
                    arguments: BTreeMap::new(),
                },
            ),
            (
                "author_id".into(),
                models::ObjectField {
                    description: Some("The article's author ID".into()),
                    r#type: models::Type::Named { name: "Int".into() },
                    arguments: BTreeMap::new(),
                },
            ),
        ]),
        foreign_keys: BTreeMap::from_iter([(
            "Article_AuthorID".into(),
            models::ForeignKeyConstraint {
                foreign_collection: "authors".into(),
                column_mapping: BTreeMap::from_iter([("author_id".into(), vec!["id".into()])]),
            },
        )]),
    };
    // ANCHOR_END: schema_object_type_article
    // ANCHOR: schema_object_type_author
    let author_type = models::ObjectType {
        description: Some("An author".into()),
        fields: BTreeMap::from_iter([
            (
                "id".into(),
                models::ObjectField {
                    description: Some("The author's primary key".into()),
                    r#type: models::Type::Named { name: "Int".into() },
                    arguments: BTreeMap::new(),
                },
            ),
            (
                "first_name".into(),
                models::ObjectField {
                    description: Some("The author's first name".into()),
                    r#type: models::Type::Named {
                        name: "String".into(),
                    },
                    arguments: BTreeMap::new(),
                },
            ),
            (
                "last_name".into(),
                models::ObjectField {
                    description: Some("The author's last name".into()),
                    r#type: models::Type::Named {
                        name: "String".into(),
                    },
                    arguments: BTreeMap::new(),
                },
            ),
        ]),
        foreign_keys: BTreeMap::new(),
    };
    // ANCHOR_END: schema_object_type_author
    // ANCHOR: schema_object_type_institution
    let institution_type = models::ObjectType {
        description: Some("An institution".into()),
        fields: BTreeMap::from_iter([
            (
                "id".into(),
                models::ObjectField {
                    description: Some("The institution's primary key".into()),
                    r#type: models::Type::Named { name: "Int".into() },
                    arguments: BTreeMap::new(),
                },
            ),
            (
                "name".into(),
                models::ObjectField {
                    description: Some("The institution's name".into()),
                    r#type: models::Type::Named {
                        name: "String".into(),
                    },
                    arguments: BTreeMap::new(),
                },
            ),
            (
                "location".into(),
                models::ObjectField {
                    description: Some("The institution's location".into()),
                    r#type: models::Type::Named {
                        name: "location".into(),
                    },
                    arguments: BTreeMap::new(),
                },
            ),
            (
                "staff".into(),
                models::ObjectField {
                    description: Some("The institution's staff".into()),
                    r#type: models::Type::Array {
                        element_type: Box::new(models::Type::Named {
                            name: "staff_member".into(),
                        }),
                    },
                    arguments: array_arguments.clone(),
                },
            ),
            (
                "departments".into(),
                models::ObjectField {
                    description: Some("The institution's departments".into()),
                    r#type: models::Type::Array {
                        element_type: Box::new(models::Type::Named {
                            name: "String".into(),
                        }),
                    },
                    arguments: array_arguments.clone(),
                },
            ),
        ]),
        foreign_keys: BTreeMap::new(),
    };
    // ANCHOR_END: schema_object_type_institution
    // ANCHOR: schema_object_type_location
    let location_type = models::ObjectType {
        description: Some("A location".into()),
        fields: BTreeMap::from_iter([
            (
                "city".into(),
                models::ObjectField {
                    description: Some("The location's city".into()),
                    r#type: models::Type::Named {
                        name: "String".into(),
                    },
                    arguments: BTreeMap::new(),
                },
            ),
            (
                "country".into(),
                models::ObjectField {
                    description: Some("The location's country".into()),
                    r#type: models::Type::Named {
                        name: "String".into(),
                    },
                    arguments: BTreeMap::new(),
                },
            ),
            (
                "country_id".into(),
                models::ObjectField {
                    description: Some("The location's country ID".into()),
                    r#type: models::Type::Named { name: "Int".into() },
                    arguments: BTreeMap::new(),
                },
            ),
            (
                "campuses".into(),
                models::ObjectField {
                    description: Some("The location's campuses".into()),
                    r#type: models::Type::Array {
                        element_type: Box::new(models::Type::Named {
                            name: "String".into(),
                        }),
                    },
                    arguments: array_arguments.clone(),
                },
            ),
        ]),
        foreign_keys: BTreeMap::from_iter([(
            "Location_CountryID".into(),
            models::ForeignKeyConstraint {
                foreign_collection: "countries".into(),
                column_mapping: BTreeMap::from_iter([("country_id".into(), vec!["id".into()])]),
            },
        )]),
    };
    // ANCHOR_END: schema_object_type_location
    // ANCHOR: schema_object_type_staff_member
    let staff_member_type = models::ObjectType {
        description: Some("A staff member".into()),
        fields: BTreeMap::from_iter([
            (
                "first_name".into(),
                models::ObjectField {
                    description: Some("The staff member's first name".into()),
                    r#type: models::Type::Named {
                        name: "String".into(),
                    },
                    arguments: BTreeMap::new(),
                },
            ),
            (
                "last_name".into(),
                models::ObjectField {
                    description: Some("The staff member's last name".into()),
                    r#type: models::Type::Named {
                        name: "String".into(),
                    },
                    arguments: BTreeMap::new(),
                },
            ),
            (
                "specialities".into(),
                models::ObjectField {
                    description: Some("The staff member's specialities".into()),
                    r#type: models::Type::Array {
                        element_type: Box::new(models::Type::Named {
                            name: "String".into(),
                        }),
                    },
                    arguments: array_arguments.clone(),
                },
            ),
            (
                "born_country_id".into(),
                models::ObjectField {
                    description: Some("The ID of the country the staff member was born in".into()),
                    r#type: models::Type::Named { name: "Int".into() },
                    arguments: BTreeMap::new(),
                },
            ),
        ]),
        foreign_keys: BTreeMap::from_iter([(
            "Staff_BornCountryID".into(),
            models::ForeignKeyConstraint {
                foreign_collection: "countries".into(),
                column_mapping: BTreeMap::from_iter([(
                    "born_country_id".into(),
                    vec!["id".into()],
                )]),
            },
        )]),
    };
    // ANCHOR_END: schema_object_type_staff_member
    // ANCHOR: schema_object_type_country
    let country_type = models::ObjectType {
        description: Some("A country".into()),
        fields: BTreeMap::from_iter([
            (
                "id".into(),
                models::ObjectField {
                    description: Some("The country's primary key".into()),
                    r#type: models::Type::Named { name: "Int".into() },
                    arguments: BTreeMap::new(),
                },
            ),
            (
                "name".into(),
                models::ObjectField {
                    description: Some("The country's name".into()),
                    r#type: models::Type::Named {
                        name: "String".into(),
                    },
                    arguments: BTreeMap::new(),
                },
            ),
            (
                "area_km2".into(),
                models::ObjectField {
                    description: Some("The country's area size in square kilometers".into()),
                    r#type: models::Type::Named { name: "Int".into() },
                    arguments: BTreeMap::new(),
                },
            ),
            (
                "cities".into(),
                models::ObjectField {
                    description: Some("The cities in the country".into()),
                    r#type: models::Type::Array {
                        element_type: Box::new(models::Type::Named {
                            name: "city".into(),
                        }),
                    },
                    arguments: array_arguments,
                },
            ),
        ]),
        foreign_keys: BTreeMap::new(),
    };
    // ANCHOR_END: schema_object_type_country
    // ANCHOR: schema_object_type_city
    let city_type = models::ObjectType {
        description: Some("A city".into()),
        fields: BTreeMap::from_iter([(
            "name".into(),
            models::ObjectField {
                description: Some("The institution's name".into()),
                r#type: models::Type::Named {
                    name: "String".into(),
                },
                arguments: BTreeMap::new(),
            },
        )]),
        foreign_keys: BTreeMap::new(),
    };
    // ANCHOR_END: schema_object_type_city
    // ANCHOR: schema_object_types
    let object_types = BTreeMap::from_iter([
        ("article".into(), article_type),
        ("author".into(), author_type),
        ("institution".into(), institution_type),
        ("location".into(), location_type),
        ("staff_member".into(), staff_member_type),
        ("country".into(), country_type),
        ("city".into(), city_type),
    ]);
    // ANCHOR_END: schema_object_types
    // ANCHOR: schema_collection_article
    let articles_collection = models::CollectionInfo {
        name: "articles".into(),
        description: Some("A collection of articles".into()),
        collection_type: "article".into(),
        arguments: BTreeMap::new(),
        uniqueness_constraints: BTreeMap::from_iter([(
            "ArticleByID".into(),
            models::UniquenessConstraint {
                unique_columns: vec!["id".into()],
            },
        )]),
    };
    // ANCHOR_END: schema_collection_article
    // ANCHOR: schema_collection_author
    let authors_collection = models::CollectionInfo {
        name: "authors".into(),
        description: Some("A collection of authors".into()),
        collection_type: "author".into(),
        arguments: BTreeMap::new(),
        uniqueness_constraints: BTreeMap::from_iter([(
            "AuthorByID".into(),
            models::UniquenessConstraint {
                unique_columns: vec!["id".into()],
            },
        )]),
    };
    // ANCHOR_END: schema_collection_author
    // ANCHOR: schema_collection_institution
    let institutions_collection = models::CollectionInfo {
        name: "institutions".into(),
        description: Some("A collection of institutions".into()),
        collection_type: "institution".into(),
        arguments: BTreeMap::new(),
        uniqueness_constraints: BTreeMap::from_iter([(
            "InstitutionByID".into(),
            models::UniquenessConstraint {
                unique_columns: vec!["id".into()],
            },
        )]),
    };
    // ANCHOR_END: schema_collection_institution
    // ANCHOR: schema_collection_country
    let countries_collection = models::CollectionInfo {
        name: "countries".into(),
        description: Some("A collection of countries".into()),
        collection_type: "country".into(),
        arguments: BTreeMap::new(),
        uniqueness_constraints: BTreeMap::from_iter([(
            "CountryByID".into(),
            models::UniquenessConstraint {
                unique_columns: vec!["id".into()],
            },
        )]),
    };
    // ANCHOR_END: schema_collection_country
    // ANCHOR: schema_collection_articles_by_author
    let articles_by_author_collection = models::CollectionInfo {
        name: "articles_by_author".into(),
        description: Some("Articles parameterized by author".into()),
        collection_type: "article".into(),
        arguments: BTreeMap::from_iter([(
            "author_id".into(),
            models::ArgumentInfo {
                argument_type: models::Type::Named { name: "Int".into() },
                description: None,
            },
        )]),
        uniqueness_constraints: BTreeMap::new(),
    };
    // ANCHOR_END: schema_collection_articles_by_author
    // ANCHOR: schema_collections
    let collections = vec![
        articles_collection,
        authors_collection,
        institutions_collection,
        countries_collection,
        articles_by_author_collection,
    ];
    // ANCHOR_END: schema_collections
    // ANCHOR: schema_procedure_upsert_article
    let upsert_article = models::ProcedureInfo {
        name: "upsert_article".into(),
        description: Some("Insert or update an article".into()),
        arguments: BTreeMap::from_iter([(
            "article".into(),
            models::ArgumentInfo {
                description: Some("The article to insert or update".into()),
                argument_type: models::Type::Named {
                    name: "article".into(),
                },
            },
        )]),
        result_type: models::Type::Nullable {
            underlying_type: Box::new(models::Type::Named {
                name: "article".into(),
            }),
        },
    };
    // ANCHOR_END: schema_procedure_upsert_article
    // ANCHOR: schema_procedure_delete_articles
    let delete_articles = models::ProcedureInfo {
        name: "delete_articles".into(),
        description: Some("Delete articles which match a predicate".into()),
        arguments: BTreeMap::from_iter([(
            "where".into(),
            models::ArgumentInfo {
                description: Some("The predicate".into()),
                argument_type: models::Type::Predicate {
                    object_type_name: "article".into(),
                },
            },
        )]),
        result_type: models::Type::Array {
            element_type: Box::new(models::Type::Named {
                name: "article".into(),
            }),
        },
    };
    // ANCHOR_END: schema_procedure_delete_article
    // ANCHOR: schema_procedures
    let procedures = vec![upsert_article, delete_articles];
    // ANCHOR_END: schema_procedures
    // ANCHOR: schema_function_latest_article_id
    let latest_article_id_function = models::FunctionInfo {
        name: "latest_article_id".into(),
        description: Some("Get the ID of the most recent article".into()),
        result_type: models::Type::Nullable {
            underlying_type: Box::new(models::Type::Named { name: "Int".into() }),
        },
        arguments: BTreeMap::new(),
    };
    // ANCHOR_END: schema_function_latest_article_id
    // ANCHOR: schema_function_latest_article
    let latest_article_function = models::FunctionInfo {
        name: "latest_article".into(),
        description: Some("Get the most recent article".into()),
        result_type: models::Type::Nullable {
            underlying_type: Box::new(models::Type::Named {
                name: "article".into(),
            }),
        },
        arguments: BTreeMap::new(),
    };
    // ANCHOR_END: schema_function_latest_article
    // ANCHOR: schema_functions
    let functions: Vec<models::FunctionInfo> =
        vec![latest_article_id_function, latest_article_function];
    // ANCHOR_END: schema_functions
    // ANCHOR: schema_capabilities
    let capabilities = Some(models::CapabilitySchemaInfo {
        query: Some(models::QueryCapabilitiesSchemaInfo {
            aggregates: Some(ndc_models::AggregateCapabilitiesSchemaInfo {
                filter_by: Some(ndc_models::AggregateFilterByCapabilitiesSchemaInfo {
                    count_scalar_type: "Int".into(),
                }),
            }),
        }),
    });
    // ANCHOR_END: schema_capabilities
    // ANCHOR: schema2
    Json(models::SchemaResponse {
        scalar_types,
        object_types,
        collections,
        functions,
        procedures,
        capabilities,
    })
}
// ANCHOR_END: schema2
// ANCHOR: post_query
// ANCHOR: post_query_signature
pub async fn post_query(
    State(state): State<Arc<Mutex<AppState>>>,
    Json(request): Json<models::QueryRequest>,
) -> Result<Json<models::QueryResponse>> {
    // ANCHOR_END: post_query_signature
    let state = state.lock().await;

    let variable_sets = request.variables.unwrap_or(vec![BTreeMap::new()]);

    let mut row_sets = vec![];

    for variables in &variable_sets {
        let row_set = execute_query_with_variables(
            &request.collection,
            &request.arguments,
            &request.collection_relationships,
            &request.query,
            variables,
            &state,
        )?;
        row_sets.push(row_set);
    }

    Ok(Json(models::QueryResponse(row_sets)))
}
// ANCHOR_END: post_query
// ANCHOR: execute_query_with_variables
// ANCHOR: execute_query_with_variables_signature
fn execute_query_with_variables(
    collection: &models::CollectionName,
    arguments: &BTreeMap<models::ArgumentName, models::Argument>,
    collection_relationships: &BTreeMap<models::RelationshipName, models::Relationship>,
    query: &models::Query,
    variables: &BTreeMap<models::VariableName, serde_json::Value>,
    state: &AppState,
) -> Result<models::RowSet> {
    // ANCHOR_END: execute_query_with_variables_signature
    let mut argument_values = BTreeMap::new();

    for (argument_name, argument_value) in arguments {
        if argument_values
            .insert(
                argument_name.clone(),
                eval_argument(variables, argument_value)?,
            )
            .is_some()
        {
            return Err((
                StatusCode::BAD_REQUEST,
                Json(models::ErrorResponse {
                    message: "duplicate argument names".into(),
                    details: serde_json::Value::Null,
                }),
            ));
        }
    }

    let collection = get_collection_by_name(collection, &argument_values, state)?;

    execute_query(
        collection_relationships,
        variables,
        state,
        query,
        Root::Reset,
        collection,
    )
}
// ANCHOR_END: execute_query_with_variables
// ANCHOR: get_collection_by_name
fn get_collection_by_name(
    collection_name: &models::CollectionName,
    arguments: &BTreeMap<models::ArgumentName, serde_json::Value>,
    state: &AppState,
) -> Result<Vec<Row>> {
    match collection_name.as_str() {
        "articles" => Ok(state.articles.values().cloned().collect()),
        "authors" => Ok(state.authors.values().cloned().collect()),
        "institutions" => Ok(state.institutions.values().cloned().collect()),
        "countries" => Ok(state.countries.values().cloned().collect()),
        "articles_by_author" => {
            let author_id = arguments.get("author_id").ok_or((
                StatusCode::BAD_REQUEST,
                Json(models::ErrorResponse {
                    message: "missing argument author_id".into(),
                    details: serde_json::Value::Null,
                }),
            ))?;
            let author_id_int: i32 = author_id
                .as_i64()
                .ok_or((
                    StatusCode::BAD_REQUEST,
                    Json(models::ErrorResponse {
                        message: "author_id must be an integer".into(),
                        details: serde_json::Value::Null,
                    }),
                ))?
                .try_into()
                .map_err(|_| {
                    (
                        StatusCode::BAD_REQUEST,
                        Json(models::ErrorResponse {
                            message: "author_id out of range".into(),
                            details: serde_json::Value::Null,
                        }),
                    )
                })?;

            let mut articles_by_author = vec![];

            for article in state.articles.values() {
                let article_author_id = article.get("author_id").ok_or((
                    StatusCode::INTERNAL_SERVER_ERROR,
                    Json(models::ErrorResponse {
                        message: "author_id not found".into(),
                        details: serde_json::Value::Null,
                    }),
                ))?;
                let article_author_id_int: i32 = article_author_id
                    .as_i64()
                    .ok_or((
                        StatusCode::INTERNAL_SERVER_ERROR,
                        Json(models::ErrorResponse {
                            message: "author_id must be an integer".into(),
                            details: serde_json::Value::Null,
                        }),
                    ))?
                    .try_into()
                    .map_err(|_| {
                        (
                            StatusCode::BAD_REQUEST,
                            Json(models::ErrorResponse {
                                message: "author_id out of range".into(),
                                details: serde_json::Value::Null,
                            }),
                        )
                    })?;
                if article_author_id_int == author_id_int {
                    articles_by_author.push(article.clone());
                }
            }

            Ok(articles_by_author)
        }
        "latest_article_id" => {
            let latest_id = state.articles.keys().max();
            let latest_id_value = serde_json::to_value(latest_id).map_err(|_| {
                (
                    StatusCode::INTERNAL_SERVER_ERROR,
                    Json(models::ErrorResponse {
                        message: "unable to encode value".into(),
                        details: serde_json::Value::Null,
                    }),
                )
            })?;
            Ok(vec![BTreeMap::from_iter([(
                "__value".into(),
                latest_id_value,
            )])])
        }
        "latest_article" => {
            let latest = state
                .articles
                .iter()
                .max_by_key(|(&id, _)| id)
                .map(|(_, article)| article);
            let latest_value = serde_json::to_value(latest).map_err(|_| {
                (
                    StatusCode::INTERNAL_SERVER_ERROR,
                    Json(models::ErrorResponse {
                        message: "unable to encode value".into(),
                        details: serde_json::Value::Null,
                    }),
                )
            })?;
            Ok(vec![BTreeMap::from_iter([(
                "__value".into(),
                latest_value,
            )])])
        }
        _ => Err((
            StatusCode::BAD_REQUEST,
            Json(models::ErrorResponse {
                message: "invalid collection name".into(),
                details: serde_json::Value::Null,
            }),
        )),
    }
}
// ANCHOR_END: get_collection_by_name
/// ANCHOR: Root
#[derive(Clone, Copy)]
enum Root<'a> {
    PushCurrentRow(&'a [&'a Row]),
    Reset,
}
/// ANCHOR_END: Root
// ANCHOR: execute_query
// ANCHOR: execute_query_signature
fn execute_query(
    collection_relationships: &BTreeMap<models::RelationshipName, models::Relationship>,
    variables: &BTreeMap<models::VariableName, serde_json::Value>,
    state: &AppState,
    query: &models::Query,
    root: Root,
    collection: Vec<Row>,
) -> Result<models::RowSet> {
    // ANCHOR_END: execute_query_signature
    // ANCHOR: execute_query_sort
    let sorted = sort(
        collection_relationships,
        variables,
        state,
        collection,
        &query.order_by,
    )?;
    // ANCHOR_END: execute_query_sort
    // ANCHOR: execute_query_filter
    let filtered: Vec<Row> = (match &query.predicate {
        None => Ok(sorted),
        Some(expr) => {
            let mut filtered: Vec<Row> = vec![];
            for item in sorted {
                let scopes: Vec<&Row> = match root {
                    Root::PushCurrentRow(scopes) => {
                        let mut scopes = scopes.to_vec();
                        scopes.push(&item);
                        scopes
                    }
                    Root::Reset => vec![&item],
                };
                if eval_expression(
                    collection_relationships,
                    variables,
                    state,
                    expr,
                    &scopes,
                    &item,
                )? {
                    filtered.push(item);
                }
            }
            Ok(filtered)
        }
    })?;
    // ANCHOR_END: execute_query_filter
    // ANCHOR: execute_query_paginate
    let paginated: Vec<Row> = paginate(filtered.into_iter(), query.limit, query.offset);
    // ANCHOR_END: execute_query_paginate
    // ANCHOR: execute_query_aggregates
    let aggregates = query
        .aggregates
        .as_ref()
        .map(|aggregates| eval_aggregates(variables, aggregates, &paginated))
        .transpose()?;
    // ANCHOR_END: execute_query_aggregates
    // ANCHOR: execute_query_groups
    let groups = query
        .groups
        .as_ref()
        .map(|grouping| {
            eval_groups(
                collection_relationships,
                variables,
                state,
                grouping,
                &paginated,
            )
        })
        .transpose()?;
    // ANCHOR_END: execute_query_groups
    // ANCHOR: execute_query_fields
    let rows = query
        .fields
        .as_ref()
        .map(|fields| {
            let mut rows: Vec<IndexMap<models::FieldName, models::RowFieldValue>> = vec![];
            for item in &paginated {
                let row = eval_row(fields, collection_relationships, variables, state, item)?;
                rows.push(row);
            }
            Ok(rows)
        })
        .transpose()?;
    // ANCHOR_END: execute_query_fields
    // ANCHOR: execute_query_rowset
    Ok(models::RowSet {
        aggregates,
        rows,
        groups,
    })
    // ANCHOR_END: execute_query_rowset
}
// ANCHOR_END: execute_query
// ANCHOR: eval_groups
// ANCHOR: eval_groups_partition
fn eval_groups(
    collection_relationships: &BTreeMap<models::RelationshipName, ndc_models::Relationship>,
    variables: &BTreeMap<models::VariableName, serde_json::Value>,
    state: &AppState,
    grouping: &ndc_models::Grouping,
    paginated: &[Row],
) -> Result<Vec<ndc_models::Group>> {
    let chunks: Vec<Chunk> = paginated
        .iter()
        .chunk_by(|row| {
            eval_dimensions(
                collection_relationships,
                variables,
                state,
                row,
                &grouping.dimensions,
            )
            .expect("cannot eval dimensions")
        })
        .into_iter()
        .map(|(dimensions, rows)| Chunk {
            dimensions,
            rows: rows.cloned().collect(),
        })
        .collect();
    // ANCHOR_END: eval_groups_partition
    // ANCHOR: eval_groups_sort
    let sorted = group_sort(variables, chunks, &grouping.order_by)?;
    // ANCHOR_END: eval_groups_sort
    // ANCHOR: eval_groups_filter
    let mut groups: Vec<models::Group> = vec![];

    for chunk in &sorted {
        let dimensions = chunk.dimensions.clone();

        let mut aggregates: IndexMap<String, serde_json::Value> = IndexMap::new();
        for (aggregate_name, aggregate) in &grouping.aggregates {
            aggregates.insert(
                aggregate_name.clone(),
                eval_aggregate(variables, aggregate, &chunk.rows)?,
            );
        }
        if let Some(predicate) = &grouping.predicate {
            if eval_group_expression(variables, predicate, &chunk.rows)? {
                groups.push(models::Group {
                    dimensions: dimensions.clone(),
                    aggregates,
                });
            }
        } else {
            groups.push(models::Group {
                dimensions: dimensions.clone(),
                aggregates,
            });
        }
    }
    // ANCHOR_END: eval_groups_filter
    // ANCHOR: eval_groups_paginate
    let paginated: Vec<models::Group> =
        paginate(groups.into_iter(), grouping.limit, grouping.offset);

    Ok(paginated)
}
// ANCHOR_END: eval_groups_paginate
// ANCHOR_END: eval_groups
// ANCHOR: eval_group_expression
fn eval_group_expression(
    variables: &BTreeMap<models::VariableName, serde_json::Value>,
    expr: &models::GroupExpression,
    rows: &[Row],
) -> Result<bool> {
    match expr {
        models::GroupExpression::And { expressions } => {
            for expr in expressions {
                if !eval_group_expression(variables, expr, rows)? {
                    return Ok(false);
                }
            }
            Ok(true)
        }
        models::GroupExpression::Or { expressions } => {
            for expr in expressions {
                if eval_group_expression(variables, expr, rows)? {
                    return Ok(true);
                }
            }
            Ok(false)
        }
        models::GroupExpression::Not { expression } => {
            let b = eval_group_expression(variables, expression, rows)?;
            Ok(!b)
        }
        models::GroupExpression::BinaryComparisonOperator {
            target,
            operator,
            value,
        } => {
            let left_val = eval_group_comparison_target(variables, target, rows)?;
            let right_vals = eval_aggregate_comparison_value(variables, value)?;
            eval_comparison_operator(operator, &left_val, &right_vals)
        }
        ndc_models::GroupExpression::UnaryComparisonOperator { target, operator } => match operator
        {
            models::UnaryComparisonOperator::IsNull => {
                let val = eval_group_comparison_target(variables, target, rows)?;
                Ok(val.is_null())
            }
        },
    }
}
// ANCHOR_END: eval_group_expression
// ANCHOR: eval_aggregate_comparison_value
fn eval_aggregate_comparison_value(
    variables: &BTreeMap<models::VariableName, serde_json::Value>,
    comparison_value: &models::GroupComparisonValue,
) -> Result<Vec<serde_json::Value>> {
    match comparison_value {
        models::GroupComparisonValue::Scalar { value } => Ok(vec![value.clone()]),
        models::GroupComparisonValue::Variable { name } => {
            let value = variables
                .get(name)
                .ok_or((
                    StatusCode::BAD_REQUEST,
                    Json(models::ErrorResponse {
                        message: "invalid variable name".into(),
                        details: serde_json::Value::Null,
                    }),
                ))
                .cloned()?;
            Ok(vec![value])
        }
    }
}
// ANCHOR_END: eval_aggregate_comparison_value
// ANCHOR: Chunk
struct Chunk {
    pub dimensions: Vec<serde_json::Value>,
    pub rows: Vec<Row>,
}
// ANCHOR_END: Chunk
// ANCHOR: group_sort
fn group_sort(
    variables: &BTreeMap<models::VariableName, serde_json::Value>,
    groups: Vec<Chunk>,
    order_by: &Option<models::GroupOrderBy>,
) -> Result<Vec<Chunk>> {
    match order_by {
        None => Ok(groups),
        Some(order_by) => {
            let mut copy: Vec<Chunk> = vec![];
            for item_to_insert in groups {
                let mut index = 0;
                for other in &copy {
                    if let Ordering::Greater =
                        eval_group_order_by(variables, order_by, other, &item_to_insert)?
                    {
                        break;
                    }
                    index += 1;
                }
                copy.insert(index, item_to_insert);
            }
            Ok(copy)
        }
    }
}
// ANCHOR_END: group_sort

// ANCHOR: eval_group_order_by
fn eval_group_order_by(
    variables: &BTreeMap<models::VariableName, serde_json::Value>,
    order_by: &models::GroupOrderBy,
    t1: &Chunk,
    t2: &Chunk,
) -> Result<Ordering> {
    let mut result = Ordering::Equal;

    for element in &order_by.elements {
        let v1 = eval_group_order_by_element(variables, element, t1)?;
        let v2 = eval_group_order_by_element(variables, element, t2)?;
        let x = match element.order_direction {
            models::OrderDirection::Asc => compare(v1, v2)?,
            models::OrderDirection::Desc => compare(v2, v1)?,
        };
        result = result.then(x);
    }

    Ok(result)
}
// ANCHOR_END: eval_group_order_by
// ANCHOR: eval_group_order_by_element
fn eval_group_order_by_element(
    variables: &BTreeMap<models::VariableName, serde_json::Value>,
    element: &models::GroupOrderByElement,
    group: &Chunk,
) -> Result<serde_json::Value> {
    match element.target.clone() {
        models::GroupOrderByTarget::Dimension { index } => {
            group.dimensions.get(index).cloned().ok_or((
                StatusCode::BAD_REQUEST,
                Json(models::ErrorResponse {
                    message: "dimension index out of range".into(),
                    details: serde_json::Value::Null,
                }),
            ))
        }
        models::GroupOrderByTarget::Aggregate { aggregate } => {
            eval_aggregate(variables, &aggregate, &group.rows)
        }
    }
}
// ANCHOR_END: eval_group_order_by_element
// ANCHOR: eval_dimensions
fn eval_dimensions(
    collection_relationships: &BTreeMap<models::RelationshipName, models::Relationship>,
    variables: &BTreeMap<models::VariableName, serde_json::Value>,
    state: &AppState,
    row: &Row,
    dimensions: &[ndc_models::Dimension],
) -> Result<Vec<serde_json::Value>> {
    let mut values = vec![];
    for dimension in dimensions {
        let value = eval_dimension(collection_relationships, variables, state, row, dimension)?;
        values.push(value);
    }
    Ok(values)
}
// ANCHOR_END: eval_dimensions
// ANCHOR: eval_dimension
fn eval_dimension(
    collection_relationships: &BTreeMap<models::RelationshipName, models::Relationship>,
    variables: &BTreeMap<models::VariableName, serde_json::Value>,
    state: &AppState,
    row: &Row,
    dimension: &models::Dimension,
) -> Result<serde_json::Value> {
    match dimension {
        models::Dimension::Column {
            column_name,
            arguments,
            field_path,
            path,
        } => eval_column_at_path(
            collection_relationships,
            variables,
            state,
            row,
            path,
            column_name,
            arguments,
            field_path.as_deref(),
        ),
    }
}
// ANCHOR_END: eval_dimension
// ANCHOR: eval_row
fn eval_row(
    fields: &IndexMap<models::FieldName, models::Field>,
    collection_relationships: &BTreeMap<models::RelationshipName, models::Relationship>,
    variables: &BTreeMap<models::VariableName, serde_json::Value>,
    state: &AppState,
    item: &BTreeMap<models::FieldName, serde_json::Value>,
) -> Result<IndexMap<models::FieldName, models::RowFieldValue>> {
    let mut row = IndexMap::new();
    for (field_name, field) in fields {
        row.insert(
            field_name.clone(),
            eval_field(collection_relationships, variables, state, field, item)?,
        );
    }
    Ok(row)
}
// ANCHOR_END: eval_row
// ANCHOR: eval_group_comparison_target
fn eval_group_comparison_target(
    variables: &BTreeMap<models::VariableName, serde_json::Value>,
    target: &models::GroupComparisonTarget,
    rows: &[Row],
) -> Result<serde_json::Value> {
    match target {
        models::GroupComparisonTarget::Aggregate { aggregate } => {
            eval_aggregate(variables, aggregate, rows)
        }
    }
}
// ANCHOR_END: eval_group_comparison_target
// ANCHOR: eval_aggregates
fn eval_aggregates(
    variables: &BTreeMap<models::VariableName, serde_json::Value>,
    aggregates: &IndexMap<ndc_models::FieldName, ndc_models::Aggregate>,
    rows: &[Row],
) -> std::result::Result<
    IndexMap<ndc_models::FieldName, serde_json::Value>,
    (StatusCode, Json<ndc_models::ErrorResponse>),
> {
    let mut row: IndexMap<models::FieldName, serde_json::Value> = IndexMap::new();
    for (aggregate_name, aggregate) in aggregates {
        row.insert(
            aggregate_name.clone(),
            eval_aggregate(variables, aggregate, rows)?,
        );
    }
    Ok(row)
}
// ANCHOR_END: eval_aggregates
// ANCHOR: eval_aggregate
fn eval_aggregate(
    variables: &BTreeMap<models::VariableName, serde_json::Value>,
    aggregate: &models::Aggregate,
    rows: &[Row],
) -> Result<serde_json::Value> {
    match aggregate {
        models::Aggregate::StarCount {} => Ok(serde_json::Value::from(rows.len())),
        models::Aggregate::ColumnCount {
            column,
            arguments,
            field_path,
            distinct,
        } => {
            let values = rows
                .iter()
                .map(|row| {
                    eval_column_field_path(variables, row, column, field_path.as_deref(), arguments)
                })
                .collect::<Result<Vec<_>>>()?;

            let non_null_values = values.iter().filter(|value| !value.is_null());

            let agg_value = if *distinct {
                non_null_values
                    .map(|value| {
                        serde_json::to_string(value).map_err(|_| {
                            (
                                StatusCode::INTERNAL_SERVER_ERROR,
                                Json(models::ErrorResponse {
                                    message: "unable to encode value".into(),
                                    details: serde_json::Value::Null,
                                }),
                            )
                        })
                    })
                    .collect::<Result<HashSet<_>>>()?
                    .len()
            } else {
                non_null_values.count()
            };
            serde_json::to_value(agg_value).map_err(|_| {
                (
                    StatusCode::INTERNAL_SERVER_ERROR,
                    Json(models::ErrorResponse {
                        message: "unable to encode value".into(),
                        details: serde_json::Value::Null,
                    }),
                )
            })
        }
        models::Aggregate::SingleColumn {
            column,
            arguments,
            field_path,
            function,
        } => {
            let values = rows
                .iter()
                .map(|row| {
                    eval_column_field_path(variables, row, column, field_path.as_deref(), arguments)
                })
                .collect::<Result<Vec<_>>>()?;
            eval_aggregate_function(function, &values)
        }
    }
}
// ANCHOR_END: eval_aggregate
// ANCHOR: eval_aggregate_function
fn eval_aggregate_function(
    function: &models::AggregateFunctionName,
    values: &[serde_json::Value],
) -> Result<serde_json::Value> {
    if let Some(first_value) = values.iter().next() {
        if first_value.is_i64() {
            let int_values = values
                .iter()
                .map(|value| {
                    value.as_i64().ok_or_else(|| {
                        (
                            StatusCode::BAD_REQUEST,
                            Json(models::ErrorResponse {
                                message: "column is not an integer".into(),
                                details: serde_json::Value::Null,
                            }),
                        )
                    })
                })
                .collect::<Result<Vec<i64>>>()?;

            eval_integer_aggregate_function(function, int_values)
        } else if first_value.is_f64() {
            let float_values = values
                .iter()
                .map(|value| {
                    value.as_f64().ok_or_else(|| {
                        (
                            StatusCode::BAD_REQUEST,
                            Json(models::ErrorResponse {
                                message: "column is not a float".into(),
                                details: serde_json::Value::Null,
                            }),
                        )
                    })
                })
                .collect::<Result<Vec<f64>>>()?;

            eval_float_aggregate_function(function, float_values)
        } else if first_value.is_string() {
            let string_values = values
                .iter()
                .map(|value| {
                    value.as_str().ok_or_else(|| {
                        (
                            StatusCode::BAD_REQUEST,
                            Json(models::ErrorResponse {
                                message: "column is not a string".into(),
                                details: serde_json::Value::Null,
                            }),
                        )
                    })
                })
                .collect::<Result<Vec<&str>>>()?;

            eval_string_aggregate_function(function, string_values)
        } else {
            Err((
                StatusCode::BAD_REQUEST,
                Json(models::ErrorResponse {
                    message: "column does not contain an aggregatable type".into(),
                    details: serde_json::Value::Null,
                }),
            ))
        }
    } else {
        Ok(serde_json::Value::Null)
    }
}
// ANCHOR_END: eval_aggregate_function
// ANCHOR: eval_integer_aggregate_function
#[allow(clippy::cast_precision_loss)]
fn eval_integer_aggregate_function(
    function: &models::AggregateFunctionName,
    int_values: Vec<i64>,
) -> Result<serde_json::Value> {
    match function.as_str() {
        "min" => Ok(serde_json::Value::from(int_values.into_iter().min())),
        "max" => Ok(serde_json::Value::from(int_values.into_iter().max())),
        "sum" => Ok(serde_json::Value::from(int_values.into_iter().sum::<i64>())),
        "avg" => {
            let count: f64 = int_values.len() as f64; // Potential precision loss (u64 -> f64)
            let sum: f64 = int_values.into_iter().sum::<i64>() as f64; // Potential precision loss (i64 -> f64)
            let avg = sum / count;
            Ok(serde_json::Value::from(avg))
        }
        _ => Err((
            StatusCode::BAD_REQUEST,
            Json(models::ErrorResponse {
                message: "invalid integer aggregation function".into(),
                details: serde_json::Value::Null,
            }),
        )),
    }
}
// ANCHOR_END: eval_integer_aggregate_function
// ANCHOR: eval_float_aggregate_function
#[allow(clippy::cast_precision_loss)]
fn eval_float_aggregate_function(
    function: &models::AggregateFunctionName,
    float_values: Vec<f64>,
) -> Result<serde_json::Value> {
    match function.as_str() {
        "min" => Ok(serde_json::Value::from(
            float_values.into_iter().reduce(f64::min),
        )),
        "max" => Ok(serde_json::Value::from(
            float_values.into_iter().reduce(f64::max),
        )),
        "sum" => Ok(serde_json::Value::from(
            float_values.into_iter().sum::<f64>(),
        )),
        "avg" => {
            let count: f64 = float_values.len() as f64; // Potential precision loss (u64 -> f64)
            let sum: f64 = float_values.into_iter().sum();
            let avg = sum / count;
            Ok(serde_json::Value::from(avg))
        }
        _ => Err((
            StatusCode::BAD_REQUEST,
            Json(models::ErrorResponse {
                message: "invalid float aggregation function".into(),
                details: serde_json::Value::Null,
            }),
        )),
    }
}
// ANCHOR_END: eval_float_aggregate_function
// ANCHOR: eval_string_aggregate_function
fn eval_string_aggregate_function(
    function: &models::AggregateFunctionName,
    string_values: Vec<&str>,
) -> Result<serde_json::Value> {
    match function.as_str() {
        "min" => Ok(serde_json::Value::from(string_values.into_iter().min())),
        "max" => Ok(serde_json::Value::from(string_values.into_iter().max())),
        _ => Err((
            StatusCode::BAD_REQUEST,
            Json(models::ErrorResponse {
                message: "invalid string aggregation function".into(),
                details: serde_json::Value::Null,
            }),
        )),
    }
}
// ANCHOR_END: eval_string_aggregate_function
// ANCHOR: sort
fn sort(
    collection_relationships: &BTreeMap<models::RelationshipName, models::Relationship>,
    variables: &BTreeMap<models::VariableName, serde_json::Value>,
    state: &AppState,
    collection: Vec<Row>,
    order_by: &Option<models::OrderBy>,
) -> Result<Vec<Row>> {
    match order_by {
        None => Ok(collection),
        Some(order_by) => {
            let mut copy = vec![];
            for item_to_insert in collection {
                let mut index = 0;
                for other in &copy {
                    if let Ordering::Greater = eval_order_by(
                        collection_relationships,
                        variables,
                        state,
                        order_by,
                        other,
                        &item_to_insert,
                    )? {
                        break;
                    }
                    index += 1;
                }
                copy.insert(index, item_to_insert);
            }
            Ok(copy)
        }
    }
}
// ANCHOR_END: sort
// ANCHOR: paginate
fn paginate<I: Iterator>(collection: I, limit: Option<u32>, offset: Option<u32>) -> Vec<I::Item> {
    let start = offset.unwrap_or(0).try_into().unwrap();
    match limit {
        Some(n) => collection.skip(start).take(n.try_into().unwrap()).collect(),
        None => collection.skip(start).collect(),
    }
}
// ANCHOR_END: paginate
// ANCHOR: eval_order_by
fn eval_order_by(
    collection_relationships: &BTreeMap<models::RelationshipName, models::Relationship>,
    variables: &BTreeMap<models::VariableName, serde_json::Value>,
    state: &AppState,
    order_by: &models::OrderBy,
    t1: &Row,
    t2: &Row,
) -> Result<Ordering> {
    let mut result = Ordering::Equal;

    for element in &order_by.elements {
        let v1 = eval_order_by_element(collection_relationships, variables, state, element, t1)?;
        let v2 = eval_order_by_element(collection_relationships, variables, state, element, t2)?;
        let x = match element.order_direction {
            models::OrderDirection::Asc => compare(v1, v2)?,
            models::OrderDirection::Desc => compare(v2, v1)?,
        };
        result = result.then(x);
    }

    Ok(result)
}
// ANCHOR_END: eval_order_by
// ANCHOR: compare
fn compare(v1: serde_json::Value, v2: serde_json::Value) -> Result<Ordering> {
    match (v1, v2) {
        (serde_json::Value::Null, serde_json::Value::Null) => Ok(Ordering::Equal),
        (serde_json::Value::Null, _) => Ok(Ordering::Less),
        (_, serde_json::Value::Null) => Ok(Ordering::Greater),

        (serde_json::Value::Bool(b1), serde_json::Value::Bool(b2)) => Ok(b1.cmp(&b2)),
        (serde_json::Value::Number(n1), serde_json::Value::Number(n2)) => {
            if n1.as_f64().unwrap() < n2.as_f64().unwrap() {
                Ok(Ordering::Less)
            } else {
                Ok(Ordering::Greater)
            }
        }
        (serde_json::Value::String(s1), serde_json::Value::String(s2)) => Ok(s1.cmp(&s2)),
        _ => Err((
            StatusCode::INTERNAL_SERVER_ERROR,
            Json(models::ErrorResponse {
                message: "cannot compare values".into(),
                details: serde_json::Value::Null,
            }),
        )),
    }
}
// ANCHOR_END: compare
// ANCHOR: eval_order_by_element
fn eval_order_by_element(
    collection_relationships: &BTreeMap<models::RelationshipName, models::Relationship>,
    variables: &BTreeMap<models::VariableName, serde_json::Value>,
    state: &AppState,
    element: &models::OrderByElement,
    item: &Row,
) -> Result<serde_json::Value> {
    match element.target.clone() {
        models::OrderByTarget::Column {
            name,
            arguments,
            field_path,
            path,
        } => eval_column_at_path(
            collection_relationships,
            variables,
            state,
            item,
            &path,
            &name,
            &arguments,
            field_path.as_deref(),
        ),
        models::OrderByTarget::Aggregate { aggregate, path } => {
            let rows = eval_path(
                collection_relationships,
                variables,
                state,
                &path,
                &[item.clone()],
            )?;
            eval_aggregate(variables, &aggregate, &rows)
        }
    }
}
// ANCHOR_END: eval_order_by_element
// ANCHOR: eval_column_field_path
fn eval_column_field_path(
    variables: &BTreeMap<models::VariableName, serde_json::Value>,
    row: &Row,
    column_name: &models::FieldName,
    field_path: Option<&[models::FieldName]>,
    arguments: &BTreeMap<models::ArgumentName, models::Argument>,
) -> Result<serde_json::Value> {
    let column_value = eval_column(variables, row, column_name, arguments)?;
    match field_path {
        None => Ok(column_value),
        Some(path) => eval_field_path(path, &column_value),
    }
}
// ANCHOR_END: eval_column_field_path
// ANCHOR: eval_field_path
fn eval_field_path(
    path: &[ndc_models::FieldName],
    value: &serde_json::Value,
) -> Result<serde_json::Value> {
    path.iter()
        .try_fold(value, |value, field_name| value.get(field_name.as_str()))
        .cloned()
        .ok_or((
            StatusCode::BAD_REQUEST,
            Json(models::ErrorResponse {
                message: "invalid field path".into(),
                details: serde_json::Value::Null,
            }),
        ))
}
// ANCHOR_END: eval_field_path
// ANCHOR: eval_column_at_path
#[allow(clippy::too_many_arguments)]
fn eval_column_at_path(
    collection_relationships: &BTreeMap<models::RelationshipName, models::Relationship>,
    variables: &BTreeMap<models::VariableName, serde_json::Value>,
    state: &AppState,
    item: &Row,
    path: &[models::PathElement],
    name: &models::FieldName,
    arguments: &BTreeMap<models::ArgumentName, models::Argument>,
    field_path: Option<&[models::FieldName]>,
) -> Result<serde_json::Value> {
    let rows: Vec<Row> = eval_path(
        collection_relationships,
        variables,
        state,
        path,
        &[item.clone()],
    )?;
    if rows.len() > 1 {
        return Err((
            StatusCode::BAD_REQUEST,
            Json(models::ErrorResponse {
                message: "path elements used in sorting and grouping cannot yield multiple rows"
                    .into(),
                details: serde_json::Value::Null,
            }),
        ));
    }
    match rows.first() {
        Some(row) => eval_column_field_path(variables, row, name, field_path, arguments),
        None => Ok(serde_json::Value::Null),
    }
}
// ANCHOR_END: eval_column_at_path
// ANCHOR: eval_path
fn eval_path(
    collection_relationships: &BTreeMap<models::RelationshipName, models::Relationship>,
    variables: &BTreeMap<models::VariableName, serde_json::Value>,
    state: &AppState,
    path: &[models::PathElement],
    items: &[Row],
) -> Result<Vec<Row>> {
    let mut result: Vec<Row> = items.to_vec();

    for path_element in path {
        let relationship = collection_relationships
            .get(&path_element.relationship)
            .ok_or((
                StatusCode::BAD_REQUEST,
                Json(models::ErrorResponse {
                    message: "invalid relationship name in path".into(),
                    details: serde_json::Value::Null,
                }),
            ))?;
        result = eval_path_element(
            collection_relationships,
            variables,
            state,
            relationship,
            &path_element.arguments,
            &result,
            path_element.field_path.as_deref(),
            &path_element.predicate,
        )?;
    }

    Ok(result)
}
// ANCHOR_END: eval_path
#[allow(clippy::too_many_arguments)]
// ANCHOR: eval_path_element
fn eval_path_element(
    collection_relationships: &BTreeMap<models::RelationshipName, models::Relationship>,
    variables: &BTreeMap<models::VariableName, serde_json::Value>,
    state: &AppState,
    relationship: &models::Relationship,
    arguments: &BTreeMap<models::ArgumentName, models::RelationshipArgument>,
    source: &[Row],
    field_path: Option<&[models::FieldName]>,
    predicate: &Option<Box<models::Expression>>,
) -> Result<Vec<Row>> {
    let mut matching_rows: Vec<Row> = vec![];

    // Note: Join strategy
    //
    // Rows can be related in two ways: 1) via a column mapping, and
    // 2) via collection arguments. Because collection arguments can be computed
    // using the columns on the source side of a relationship, in general
    // we need to compute the target collection once for each source row.
    // This join strategy can result in some target rows appearing in the
    // resulting row set more than once, if two source rows are both related
    // to the same target row.
    //
    // In practice, this is not an issue, either because a) the relationship
    // is computed in the course of evaluating a predicate, and all predicates are
    // implicitly or explicitly existentially quantified, or b) if the
    // relationship is computed in the course of evaluating an ordering, the path
    // should consist of all object relationships, and possibly terminated by a
    // single array relationship, so there should be no double counting.

    for src_row in source {
        let src_row = eval_row_field_path(field_path, src_row)?;

        let mut all_arguments = BTreeMap::new();

        for (argument_name, argument_value) in &relationship.arguments {
            if all_arguments
                .insert(
                    argument_name.clone(),
                    eval_relationship_argument(variables, &src_row, argument_value)?,
                )
                .is_some()
            {
                return Err((
                    StatusCode::BAD_REQUEST,
                    Json(models::ErrorResponse {
                        message: "duplicate argument names".into(),
                        details: serde_json::Value::Null,
                    }),
                ));
            }
        }

        for (argument_name, argument_value) in arguments {
            if all_arguments
                .insert(
                    argument_name.clone(),
                    eval_relationship_argument(variables, &src_row, argument_value)?,
                )
                .is_some()
            {
                return Err((
                    StatusCode::BAD_REQUEST,
                    Json(models::ErrorResponse {
                        message: "duplicate argument names".into(),
                        details: serde_json::Value::Null,
                    }),
                ));
            }
        }

        let target =
            get_collection_by_name(&relationship.target_collection, &all_arguments, state)?;

        for tgt_row in &target {
            if eval_column_mapping(relationship, &src_row, tgt_row)?
                && if let Some(expression) = predicate {
                    eval_expression(
                        collection_relationships,
                        variables,
                        state,
                        expression,
                        &[],
                        tgt_row,
                    )?
                } else {
                    true
                }
            {
                matching_rows.push(tgt_row.clone());
            }
        }
    }

    Ok(matching_rows)
}
// ANCHOR_END: eval_path_element
// ANCHOR: eval_row_field_path
fn eval_row_field_path(field_path: Option<&[ndc_models::FieldName]>, row: &Row) -> Result<Row> {
    if let Some(field_path) = field_path {
        field_path
            .iter()
            .try_fold(row.clone(), |mut row, field_name| {
                row.remove(field_name.as_str())
                    .ok_or_else(|| {
                        (
                            StatusCode::BAD_REQUEST,
                            Json(models::ErrorResponse {
                                message: "invalid row field path".into(),
                                details: serde_json::Value::Null,
                            }),
                        )
                    })
                    .and_then(|value| {
                        serde_json::from_value(value).map_err(|_| {
                            (
                                StatusCode::BAD_REQUEST,
                                Json(models::ErrorResponse {
                                    message: "Expected object when navigating row field path"
                                        .into(),
                                    details: serde_json::Value::Null,
                                }),
                            )
                        })
                    })
            })
    } else {
        Ok(row.clone())
    }
}
// ANCHOR_END: eval_row_field_path
// ANCHOR: eval_argument
fn eval_argument(
    variables: &BTreeMap<models::VariableName, serde_json::Value>,
    argument: &models::Argument,
) -> Result<serde_json::Value> {
    match argument {
        models::Argument::Variable { name } => {
            let value = variables
                .get(name)
                .ok_or((
                    StatusCode::BAD_REQUEST,
                    Json(models::ErrorResponse {
                        message: "invalid variable name".into(),
                        details: serde_json::Value::Null,
                    }),
                ))
                .cloned()?;
            Ok(value)
        }
        models::Argument::Literal { value } => Ok(value.clone()),
    }
}
// ANCHOR_END: eval_argument
// ANCHOR: eval_relationship_argument
fn eval_relationship_argument(
    variables: &BTreeMap<models::VariableName, serde_json::Value>,
    row: &Row,
    argument: &models::RelationshipArgument,
) -> Result<serde_json::Value> {
    match argument {
        models::RelationshipArgument::Variable { name } => {
            let value = variables
                .get(name)
                .ok_or((
                    StatusCode::BAD_REQUEST,
                    Json(models::ErrorResponse {
                        message: "invalid variable name".into(),
                        details: serde_json::Value::Null,
                    }),
                ))
                .cloned()?;
            Ok(value)
        }
        models::RelationshipArgument::Literal { value } => Ok(value.clone()),
        models::RelationshipArgument::Column { name } => {
            eval_column(&BTreeMap::default(), row, name, &BTreeMap::default())
        }
    }
}
// ANCHOR_END: eval_relationship_argument
// ANCHOR: eval_expression
// ANCHOR: eval_expression_signature
fn eval_expression(
    collection_relationships: &BTreeMap<models::RelationshipName, models::Relationship>,
    variables: &BTreeMap<models::VariableName, serde_json::Value>,
    state: &AppState,
    expr: &models::Expression,
    scopes: &[&Row],
    item: &Row,
) -> Result<bool> {
    // ANCHOR_END: eval_expression_signature
    // ANCHOR: eval_expression_logical
    match expr {
        models::Expression::And { expressions } => {
            for expr in expressions {
                if !eval_expression(
                    collection_relationships,
                    variables,
                    state,
                    expr,
                    scopes,
                    item,
                )? {
                    return Ok(false);
                }
            }
            Ok(true)
        }
        models::Expression::Or { expressions } => {
            for expr in expressions {
                if eval_expression(
                    collection_relationships,
                    variables,
                    state,
                    expr,
                    scopes,
                    item,
                )? {
                    return Ok(true);
                }
            }
            Ok(false)
        }
        models::Expression::Not { expression } => {
            let b = eval_expression(
                collection_relationships,
                variables,
                state,
                expression,
                scopes,
                item,
            )?;
            Ok(!b)
        }
        // ANCHOR_END: eval_expression_logical
        // ANCHOR: eval_expression_unary_operators
        models::Expression::UnaryComparisonOperator { column, operator } => match operator {
            models::UnaryComparisonOperator::IsNull => {
                let vals = eval_comparison_target(
                    collection_relationships,
                    variables,
                    state,
                    column,
                    item,
                )?;
                Ok(vals.is_null())
            }
        },
        // ANCHOR_END: eval_expression_unary_operators
        // ANCHOR: eval_expression_binary_operators
        models::Expression::BinaryComparisonOperator {
            column,
            operator,
            value,
        } => {
            let left_val =
                eval_comparison_target(collection_relationships, variables, state, column, item)?;
            let right_vals = eval_comparison_value(
                collection_relationships,
                variables,
                value,
                state,
                scopes,
                item,
            )?;
            eval_comparison_operator(operator, &left_val, &right_vals)
        }
        // ANCHOR_END: eval_expression_binary_operators
        // ANCHOR: eval_expression_array_comparison
        models::Expression::ArrayComparison { column, comparison } => {
            let left_val =
                eval_comparison_target(collection_relationships, variables, state, column, item)?;
            eval_array_comparison(
                collection_relationships,
                variables,
                &left_val,
                comparison,
                state,
                scopes,
                item,
            )
        }
        // ANCHOR_END: eval_expression_array_comparison
        // ANCHOR: eval_expression_exists
        models::Expression::Exists {
            in_collection,
            predicate,
        } => {
            let query = models::Query {
                aggregates: None,
                fields: Some(IndexMap::new()),
                limit: None,
                offset: None,
                order_by: None,
                predicate: predicate.clone().map(|e| *e),
                groups: None,
            };
            let collection = eval_in_collection(
                collection_relationships,
                item,
                variables,
                state,
                in_collection,
            )?;
            let row_set = execute_query(
                collection_relationships,
                variables,
                state,
                &query,
                Root::PushCurrentRow(scopes),
                collection,
            )?;
            let rows: Vec<IndexMap<_, _>> = row_set.rows.ok_or((
                StatusCode::INTERNAL_SERVER_ERROR,
                Json(models::ErrorResponse {
                    message: "expected 'rows'".into(),
                    details: serde_json::Value::Null,
                }),
            ))?;
            Ok(!rows.is_empty())
        } // ANCHOR_END: eval_expression_exists,
    }
}
// ANCHOR_END: eval_expression
// ANCHOR: eval_comparison_operator
fn eval_comparison_operator(
    operator: &models::ComparisonOperatorName,
    left_val: &serde_json::Value,
    right_vals: &[serde_json::Value],
) -> std::prelude::v1::Result<bool, (StatusCode, Json<models::ErrorResponse>)> {
    match operator.as_str() {
        // ANCHOR: eval_expression_operator_eq
        "eq" => {
            for right_val in right_vals {
                if left_val == right_val {
                    return Ok(true);
                }
            }

            Ok(false)
        }
        // ANCHOR_END: eval_expression_operator_eq
        // ANCHOR: eval_expression_operator_ordering
        "gt" | "lt" | "gte" | "lte" => {
            if let Some(column_int) = left_val.as_i64() {
                eval_partial_ord_comparison(operator, &column_int, right_vals, |right_val| {
                    right_val.as_i64().ok_or_else(|| {
                        (
                            StatusCode::BAD_REQUEST,
                            Json(models::ErrorResponse {
                                message: "value is not an integer".into(),
                                details: serde_json::Value::Null,
                            }),
                        )
                    })
                })
            } else if let Some(column_float) = left_val.as_f64() {
                eval_partial_ord_comparison(operator, &column_float, right_vals, |right_val| {
                    right_val.as_f64().ok_or_else(|| {
                        (
                            StatusCode::BAD_REQUEST,
                            Json(models::ErrorResponse {
                                message: "value is not a float".into(),
                                details: serde_json::Value::Null,
                            }),
                        )
                    })
                })
            } else if let Some(column_string) = left_val.as_str() {
                eval_partial_ord_comparison(operator, &column_string, right_vals, |right_val| {
                    right_val.as_str().ok_or_else(|| {
                        (
                            StatusCode::BAD_REQUEST,
                            Json(models::ErrorResponse {
                                message: "value is not a string".into(),
                                details: serde_json::Value::Null,
                            }),
                        )
                    })
                })
            } else {
                Err((
                    StatusCode::BAD_REQUEST,
                    Json(models::ErrorResponse {
                        message: format!(
                            "column is does not support comparison operator {operator}"
                        ),
                        details: serde_json::Value::Null,
                    }),
                ))
            }
        }
        // ANCHOR_END: eval_expression_operator_ordering
        // ANCHOR: eval_expression_custom_binary_operators
        "like" => {
            for regex_val in right_vals {
                let column_str = left_val.as_str().ok_or((
                    StatusCode::BAD_REQUEST,
                    Json(models::ErrorResponse {
                        message: "regex is not a string".into(),
                        details: serde_json::Value::Null,
                    }),
                ))?;
                let regex_str = regex_val.as_str().ok_or((
                    StatusCode::BAD_REQUEST,
                    Json(models::ErrorResponse {
                        message: "regex is invalid".into(),
                        details: serde_json::Value::Null,
                    }),
                ))?;
                let regex = Regex::new(regex_str).map_err(|_| {
                    (
                        StatusCode::BAD_REQUEST,
                        Json(models::ErrorResponse {
                            message: "invalid regular expression".into(),
                            details: serde_json::Value::Null,
                        }),
                    )
                })?;
                if regex.is_match(column_str) {
                    return Ok(true);
                }
            }

            Ok(false)
        }
        // ANCHOR_END: eval_expression_custom_binary_operators
        // ANCHOR: eval_expression_binary_array_operators
        "in" => {
            for comparison_value in right_vals {
                let right_vals = comparison_value.as_array().ok_or((
                    StatusCode::BAD_REQUEST,
                    Json(models::ErrorResponse {
                        message: "expected array".into(),
                        details: serde_json::Value::Null,
                    }),
                ))?;

                for right_val in right_vals {
                    if left_val == right_val {
                        return Ok(true);
                    }
                }
            }
            Ok(false)
        }
        // ANCHOR_END: eval_expression_binary_array_operators
        _ => Err((
            StatusCode::BAD_REQUEST,
            Json(models::ErrorResponse {
                message: "unknown binary comparison operator".into(),
                details: serde_json::Value::Null,
            }),
        )),
    }
}
// ANCHOR_END: eval_comparison_operator
// ANCHOR: eval_partial_ord_comparison
fn eval_partial_ord_comparison<'a, T, FConvert>(
    operator: &ndc_models::ComparisonOperatorName,
    left_value: &T,
    right_values: &'a [serde_json::Value],
    convert: FConvert,
) -> Result<bool>
where
    T: PartialOrd,
    FConvert: Fn(&'a serde_json::Value) -> Result<T>,
{
    for right_val in right_values {
        let right_val = convert(right_val)?;

        let op = operator.as_str();
        if op == "gt" && *left_value > right_val
            || op == "lt" && *left_value < right_val
            || op == "gte" && *left_value >= right_val
            || op == "lte" && *left_value <= right_val
        {
            return Ok(true);
        }
    }

    Ok(false)
}
// ANCHOR_END: eval_partial_ord_comparison
// ANCHOR: eval_array_comparison
fn eval_array_comparison(
    collection_relationships: &BTreeMap<models::RelationshipName, models::Relationship>,
    variables: &BTreeMap<models::VariableName, serde_json::Value>,
    left_val: &serde_json::Value,
    comparison: &models::ArrayComparison,
    state: &AppState,
    scopes: &[&BTreeMap<models::FieldName, serde_json::Value>],
    item: &BTreeMap<models::FieldName, serde_json::Value>,
) -> Result<bool> {
    let left_val_array = left_val.as_array().ok_or_else(|| {
        (
            StatusCode::BAD_REQUEST,
            Json(models::ErrorResponse {
                message: "column used in array comparison is not an array".into(),
                details: serde_json::Value::Null,
            }),
        )
    })?;

    match comparison {
        // ANCHOR: eval_array_comparison_contains
        models::ArrayComparison::Contains { value } => {
            let right_vals = eval_comparison_value(
                collection_relationships,
                variables,
                value,
                state,
                scopes,
                item,
            )?;

            for right_val in right_vals {
                if left_val_array.contains(&right_val) {
                    return Ok(true);
                }
            }

            Ok(false)
        }
        // ANCHOR_END: eval_array_comparison_contains
        // ANCHOR: eval_array_comparison_is_empty
        models::ArrayComparison::IsEmpty => Ok(left_val_array.is_empty()),
        // ANCHOR_END: eval_array_comparison_is_empty
    }
}
// ANCHOR_END: eval_array_comparison
// ANCHOR: eval_in_collection
fn eval_in_collection(
    collection_relationships: &BTreeMap<models::RelationshipName, models::Relationship>,
    item: &Row,
    variables: &BTreeMap<models::VariableName, serde_json::Value>,
    state: &AppState,
    in_collection: &models::ExistsInCollection,
) -> Result<Vec<Row>> {
    match in_collection {
        // ANCHOR: eval_in_collection_related
        models::ExistsInCollection::Related {
            field_path,
            relationship,
            arguments,
        } => {
            let relationship = collection_relationships.get(relationship).ok_or((
                StatusCode::BAD_REQUEST,
                Json(models::ErrorResponse {
                    message: "relationship is undefined".into(),
                    details: serde_json::Value::Null,
                }),
            ))?;
            let source = vec![item.clone()];
            eval_path_element(
                collection_relationships,
                variables,
                state,
                relationship,
                arguments,
                &source,
                field_path.as_deref(),
                &None,
            )
        }
        // ANCHOR_END: eval_in_collection_related
        // ANCHOR: eval_in_collection_unrelated
        models::ExistsInCollection::Unrelated {
            collection,
            arguments,
        } => {
            let arguments = arguments
                .iter()
                .map(|(k, v)| Ok((k.clone(), eval_relationship_argument(variables, item, v)?)))
                .collect::<Result<BTreeMap<_, _>>>()?;

            get_collection_by_name(collection, &arguments, state)
        }
        // ANCHOR_END: eval_in_collection_unrelated
        // ANCHOR: eval_in_collection_nested_collection
        ndc_models::ExistsInCollection::NestedCollection {
            column_name,
            field_path,
            arguments,
        } => {
            let value =
                eval_column_field_path(variables, item, column_name, Some(field_path), arguments)?;
            serde_json::from_value(value).map_err(|_| {
                (
                    StatusCode::BAD_REQUEST,
                    Json(models::ErrorResponse {
                        message: "nested collection must be an array of objects".into(),
                        details: serde_json::Value::Null,
                    }),
                )
            })
        }
        // ANCHOR_END: eval_in_collection_nested_collection
        // ANCHOR: eval_in_collection_nested_scalar_collection
        models::ExistsInCollection::NestedScalarCollection {
            field_path,
            column_name,
            arguments,
        } => {
            let value =
                eval_column_field_path(variables, item, column_name, Some(field_path), arguments)?;
            let value_array = value.as_array().ok_or_else(|| {
                (
                    StatusCode::BAD_REQUEST,
                    Json(models::ErrorResponse {
                        message: "nested scalar collection column value must be an array".into(),
                        details: serde_json::Value::Null,
                    }),
                )
            })?;
            let wrapped_array_values = value_array
                .iter()
                .map(|v| BTreeMap::from([(models::FieldName::from("__value"), v.clone())]))
                .collect();
            Ok(wrapped_array_values)
        } // ANCHOR_END: eval_in_collection_nested_scalar_collection
    }
}
// ANCHOR_END: eval_in_collection
// ANCHOR: eval_comparison_target
fn eval_comparison_target(
    collection_relationships: &BTreeMap<models::RelationshipName, models::Relationship>,
    variables: &BTreeMap<models::VariableName, serde_json::Value>,
    state: &AppState,
    target: &models::ComparisonTarget,
    item: &Row,
) -> Result<serde_json::Value> {
    match target {
        models::ComparisonTarget::Column {
            name,
            arguments,
            field_path,
        } => eval_column_field_path(variables, item, name, field_path.as_deref(), arguments),
        models::ComparisonTarget::Aggregate { aggregate, path } => {
            let rows: Vec<Row> = eval_path(
                collection_relationships,
                variables,
                state,
                path,
                &[item.clone()],
            )?;
            eval_aggregate(variables, aggregate, &rows)
        }
    }
}
// ANCHOR_END: eval_comparison_target
// ANCHOR: eval_column
fn eval_column(
    variables: &BTreeMap<models::VariableName, serde_json::Value>,
    row: &Row,
    column_name: &models::FieldName,
    arguments: &BTreeMap<models::ArgumentName, models::Argument>,
) -> Result<serde_json::Value> {
    let column = row.get(column_name).cloned().ok_or((
        StatusCode::BAD_REQUEST,
        Json(models::ErrorResponse {
            message: "invalid column name".into(),
            details: serde_json::Value::Null,
        }),
    ))?;

    if let Some(array) = column.as_array() {
        let limit_argument = arguments.get("limit").ok_or((
            StatusCode::BAD_REQUEST,
            Json(models::ErrorResponse {
                message: format!("Expected argument 'limit' in column {column_name}"),
                details: serde_json::Value::Null,
            }),
        ))?;
        let limit =
            serde_json::from_value::<Option<usize>>(eval_argument(variables, limit_argument)?)
                .map_err(|_| {
                    (
                        StatusCode::BAD_REQUEST,
                        Json(models::ErrorResponse {
                            message: "limit must be null or an integer".into(),
                            details: serde_json::Value::Null,
                        }),
                    )
                })?;

        let array_length = array.len();
        let limit = limit.map_or(array_length, |l| {
            if l > array_length {
                array_length
            } else {
                l
            }
        });
        let result_array = array[0..limit].to_vec();

        Ok(serde_json::Value::Array(result_array))
    } else {
        Ok(column)
    }
}
// ANCHOR_END: eval_column
// ANCHOR: eval_comparison_value
fn eval_comparison_value(
    collection_relationships: &BTreeMap<models::RelationshipName, models::Relationship>,
    variables: &BTreeMap<models::VariableName, serde_json::Value>,
    comparison_value: &models::ComparisonValue,
    state: &AppState,
    scopes: &[&Row],
    item: &Row,
) -> Result<Vec<serde_json::Value>> {
    match comparison_value {
        models::ComparisonValue::Column {
            name,
            arguments,
            field_path,
            path,
            scope,
        } => {
            let scope = scope.map_or(Ok(item), |scope| {
                if scope == 0 {
                    Ok(item)
                } else {
                    Ok(*scopes.get(scopes.len() - 1 - scope).ok_or((
                        StatusCode::BAD_REQUEST,
                        Json(models::ErrorResponse {
                            message: "named scope is invalid".into(),
                            details: serde_json::Value::Null,
                        }),
                    ))?)
                }
            })?;

            let items = eval_path(
                collection_relationships,
                variables,
                state,
                path,
                &[scope.clone()],
            )?;

            items
                .iter()
                .map(|item| {
                    eval_column_field_path(variables, item, name, field_path.as_deref(), arguments)
                })
                .collect()
        }
        models::ComparisonValue::Scalar { value } => Ok(vec![value.clone()]),
        models::ComparisonValue::Variable { name } => {
            let value = variables
                .get(name)
                .ok_or((
                    StatusCode::BAD_REQUEST,
                    Json(models::ErrorResponse {
                        message: "invalid variable name".into(),
                        details: serde_json::Value::Null,
                    }),
                ))
                .cloned()?;
            Ok(vec![value])
        }
    }
}
// ANCHOR_END: eval_comparison_value
// ANCHOR: eval_nested_field
fn eval_nested_field(
    collection_relationships: &BTreeMap<models::RelationshipName, models::Relationship>,
    variables: &BTreeMap<models::VariableName, serde_json::Value>,
    state: &AppState,
    value: serde_json::Value,
    nested_field: &models::NestedField,
) -> Result<models::RowFieldValue> {
    match nested_field {
        models::NestedField::Object(nested_object) => {
            let full_row: Row = serde_json::from_value(value).map_err(|_| {
                (
                    StatusCode::BAD_REQUEST,
                    Json(models::ErrorResponse {
                        message: "Expected object".into(),
                        details: serde_json::Value::Null,
                    }),
                )
            })?;
            let row = eval_row(
                &nested_object.fields,
                collection_relationships,
                variables,
                state,
                &full_row,
            )?;
            Ok(models::RowFieldValue(serde_json::to_value(row).map_err(
                |_| {
                    (
                        StatusCode::INTERNAL_SERVER_ERROR,
                        Json(models::ErrorResponse {
                            message: "Cannot encode rowset".into(),
                            details: serde_json::Value::Null,
                        }),
                    )
                },
            )?))
        }
        models::NestedField::Array(models::NestedArray { fields }) => {
            let array: Vec<serde_json::Value> = serde_json::from_value(value).map_err(|_| {
                (
                    StatusCode::BAD_REQUEST,
                    Json(models::ErrorResponse {
                        message: "Expected array".into(),
                        details: serde_json::Value::Null,
                    }),
                )
            })?;

            let result_array = array
                .into_iter()
                .map(|value| {
                    eval_nested_field(collection_relationships, variables, state, value, fields)
                })
                .collect::<Result<Vec<_>>>()?;
            Ok(models::RowFieldValue(
                serde_json::to_value(result_array).map_err(|_| {
                    (
                        StatusCode::INTERNAL_SERVER_ERROR,
                        Json(models::ErrorResponse {
                            message: "Cannot encode rowset".into(),
                            details: serde_json::Value::Null,
                        }),
                    )
                })?,
            ))
        }
        ndc_models::NestedField::Collection(models::NestedCollection { query }) => {
            let collection = serde_json::from_value::<Vec<Row>>(value).map_err(|_| {
                (
                    StatusCode::INTERNAL_SERVER_ERROR,
                    Json(models::ErrorResponse {
                        message: "cannot decode rows".into(),
                        details: serde_json::Value::Null,
                    }),
                )
            })?;

            let row_set = execute_query(
                collection_relationships,
                variables,
                state,
                query,
                Root::Reset,
                collection,
            )?;

            let row_set_json = serde_json::to_value(row_set).map_err(|_| {
                (
                    StatusCode::INTERNAL_SERVER_ERROR,
                    Json(models::ErrorResponse {
                        message: "cannot encode rowset".into(),
                        details: serde_json::Value::Null,
                    }),
                )
            })?;

            Ok(models::RowFieldValue(row_set_json))
        }
    }
}
// ANCHOR_END: eval_nested_field
// ANCHOR: eval_field
fn eval_field(
    collection_relationships: &BTreeMap<models::RelationshipName, models::Relationship>,
    variables: &BTreeMap<models::VariableName, serde_json::Value>,
    state: &AppState,
    field: &models::Field,
    item: &Row,
) -> Result<models::RowFieldValue> {
    match field {
        models::Field::Column {
            column,
            fields,
            arguments,
        } => {
            let col_val = eval_column(variables, item, column, arguments)?;
            match fields {
                None => Ok(models::RowFieldValue(col_val)),
                Some(nested_field) => eval_nested_field(
                    collection_relationships,
                    variables,
                    state,
                    col_val,
                    nested_field,
                ),
            }
        }
        models::Field::Relationship {
            relationship,
            arguments,
            query,
        } => {
            let relationship = collection_relationships.get(relationship).ok_or((
                StatusCode::BAD_REQUEST,
                Json(models::ErrorResponse {
                    message: "relationship is undefined".into(),
                    details: serde_json::Value::Null,
                }),
            ))?;
            let source = vec![item.clone()];
            let collection = eval_path_element(
                collection_relationships,
                variables,
                state,
                relationship,
                arguments,
                &source,
                None,
                &None,
            )?;
            let row_set = execute_query(
                collection_relationships,
                variables,
                state,
                query,
                Root::Reset,
                collection,
            )?;
            let row_set_json = serde_json::to_value(row_set).map_err(|_| {
                (
                    StatusCode::INTERNAL_SERVER_ERROR,
                    Json(models::ErrorResponse {
                        message: "cannot encode rowset".into(),
                        details: serde_json::Value::Null,
                    }),
                )
            })?;
            Ok(models::RowFieldValue(row_set_json))
        }
    }
}
// ANCHOR_END: eval_field
// ANCHOR: query_explain
async fn post_query_explain(
    Json(_request): Json<models::QueryRequest>,
) -> Result<Json<models::ExplainResponse>> {
    Err((
        StatusCode::NOT_IMPLEMENTED,
        Json(models::ErrorResponse {
            message: "explain is not supported".into(),
            details: serde_json::Value::Null,
        }),
    ))
}
// ANCHOR_END: query_explain
// ANCHOR: mutation_explain
async fn post_mutation_explain(
    Json(_request): Json<models::MutationRequest>,
) -> Result<Json<models::ExplainResponse>> {
    Err((
        StatusCode::NOT_IMPLEMENTED,
        Json(models::ErrorResponse {
            message: "explain is not supported".into(),
            details: serde_json::Value::Null,
        }),
    ))
}
// ANCHOR_END: mutation_explain
// ANCHOR: post_mutation_signature
async fn post_mutation(
    State(state): State<Arc<Mutex<AppState>>>,
    Json(request): Json<models::MutationRequest>,
) -> Result<Json<models::MutationResponse>> {
    // ANCHOR_END: post_mutation_signature
    // ANCHOR: post_mutation
    if request.operations.len() > 1 {
        Err((
            StatusCode::NOT_IMPLEMENTED,
            Json(models::ErrorResponse {
                message: "transactional mutations are not supported".into(),
                details: serde_json::Value::Null,
            }),
        ))
    } else {
        let mut state = state.lock().await;

        let mut operation_results = vec![];

        for operation in &request.operations {
            let operation_result = execute_mutation_operation(
                &mut state,
                &request.collection_relationships,
                operation,
            )?;
            operation_results.push(operation_result);
        }

        Ok(Json(models::MutationResponse { operation_results }))
    }
}
// ANCHOR_END: post_mutation
// ANCHOR: execute_mutation_operation
fn execute_mutation_operation(
    state: &mut AppState,
    collection_relationships: &BTreeMap<models::RelationshipName, models::Relationship>,
    operation: &models::MutationOperation,
) -> Result<models::MutationOperationResults> {
    match operation {
        models::MutationOperation::Procedure {
            name,
            arguments,
            fields,
        } => execute_procedure(state, name, arguments, fields, collection_relationships),
    }
}
// ANCHOR_END: execute_mutation_operation
// ANCHOR: execute_procedure_signature
fn execute_procedure(
    state: &mut AppState,
    name: &models::ProcedureName,
    arguments: &BTreeMap<models::ArgumentName, serde_json::Value>,
    fields: &Option<models::NestedField>,
    collection_relationships: &BTreeMap<models::RelationshipName, models::Relationship>,
) -> std::result::Result<models::MutationOperationResults, (StatusCode, Json<models::ErrorResponse>)>
// ANCHOR_END: execute_procedure_signature
// ANCHOR: execute_procedure_signature_impl
{
    match name.as_str() {
        "upsert_article" => {
            execute_upsert_article(state, arguments, fields, collection_relationships)
        }
        "delete_articles" => {
            execute_delete_articles(state, arguments, fields, collection_relationships)
        }
        _ => Err((
            StatusCode::BAD_REQUEST,
            Json(models::ErrorResponse {
                message: "unknown procedure".into(),
                details: serde_json::Value::Null,
            }),
        )),
    }
}
// ANCHOR_END: execute_procedure_signature_impl
// ANCHOR: execute_upsert_article
fn execute_upsert_article(
    state: &mut AppState,
    arguments: &BTreeMap<models::ArgumentName, serde_json::Value>,
    fields: &Option<models::NestedField>,
    collection_relationships: &BTreeMap<models::RelationshipName, models::Relationship>,
) -> std::result::Result<models::MutationOperationResults, (StatusCode, Json<models::ErrorResponse>)>
{
    let article = arguments.get("article").ok_or((
        StatusCode::BAD_REQUEST,
        Json(models::ErrorResponse {
            message: "Expected argument 'article'".into(),
            details: serde_json::Value::Null,
        }),
    ))?;
    let article_obj: Row = serde_json::from_value(article.clone()).map_err(|_| {
        (
            StatusCode::BAD_REQUEST,
            Json(models::ErrorResponse {
                message: "article must be an object".into(),
                details: serde_json::Value::Null,
            }),
        )
    })?;
    let id = article_obj.get("id").ok_or((
        StatusCode::BAD_REQUEST,
        Json(models::ErrorResponse {
            message: "article missing field 'id'".into(),
            details: serde_json::Value::Null,
        }),
    ))?;
    let id_int = id
        .as_i64()
        .ok_or((
            StatusCode::BAD_REQUEST,
            Json(models::ErrorResponse {
                message: "id must be an integer".into(),
                details: serde_json::Value::Null,
            }),
        ))?
        .try_into()
        .map_err(|_| {
            (
                StatusCode::BAD_REQUEST,
                Json(models::ErrorResponse {
                    message: "id out of range".into(),
                    details: serde_json::Value::Null,
                }),
            )
        })?;
    let old_row = state.articles.insert(id_int, article_obj);

    Ok(models::MutationOperationResults::Procedure {
        result: old_row.map_or(Ok(serde_json::Value::Null), |old_row| {
            let old_row_value = serde_json::to_value(old_row).map_err(|_| {
                (
                    StatusCode::INTERNAL_SERVER_ERROR,
                    Json(models::ErrorResponse {
                        message: "cannot encode response".into(),
                        details: serde_json::Value::Null,
                    }),
                )
            })?;

            let old_row_fields = match fields {
                None => Ok(models::RowFieldValue(old_row_value)),
                Some(nested_field) => eval_nested_field(
                    collection_relationships,
                    &BTreeMap::new(),
                    state,
                    old_row_value,
                    nested_field,
                ),
            }?;

            Ok(old_row_fields.0)
        })?,
    })
}
// ANCHOR_END: execute_upsert_article
// ANCHOR: execute_delete_articles
fn execute_delete_articles(
    state: &mut AppState,
    arguments: &BTreeMap<models::ArgumentName, serde_json::Value>,
    fields: &Option<models::NestedField>,
    collection_relationships: &BTreeMap<models::RelationshipName, models::Relationship>,
) -> std::result::Result<models::MutationOperationResults, (StatusCode, Json<models::ErrorResponse>)>
{
    let predicate_value = arguments.get("where").ok_or((
        StatusCode::BAD_REQUEST,
        Json(models::ErrorResponse {
            message: "Expected argument 'where'".into(),
            details: serde_json::Value::Null,
        }),
    ))?;
    let predicate: models::Expression =
        serde_json::from_value(predicate_value.clone()).map_err(|_| {
            (
                StatusCode::BAD_REQUEST,
                Json(models::ErrorResponse {
                    message: "Bad predicate".into(),
                    details: serde_json::Value::Null,
                }),
            )
        })?;

    let mut removed: Vec<Row> = vec![];

    let state_snapshot = state.clone();

    for article in state.articles.values_mut() {
        if eval_expression(
            &BTreeMap::new(),
            &BTreeMap::new(),
            &state_snapshot,
            &predicate,
            &[],
            article,
        )? {
            removed.push(article.clone());
        }
    }

    let removed_value = serde_json::to_value(removed).map_err(|_| {
        (
            StatusCode::INTERNAL_SERVER_ERROR,
            Json(models::ErrorResponse {
                message: "cannot encode response".into(),
                details: serde_json::Value::Null,
            }),
        )
    })?;

    let removed_fields = match fields {
        None => Ok(models::RowFieldValue(removed_value)),
        Some(nested_field) => eval_nested_field(
            collection_relationships,
            &BTreeMap::new(),
            &state_snapshot,
            removed_value,
            nested_field,
        ),
    }?;

    Ok(models::MutationOperationResults::Procedure {
        result: removed_fields.0,
    })
}
// ANCHOR_END: execute_delete_articles

fn eval_column_mapping(
    relationship: &models::Relationship,
    src_row: &Row,
    tgt_row: &Row,
) -> Result<bool> {
    for (src_column, tgt_column_path) in &relationship.column_mapping {
        let src_value = eval_column(
            &BTreeMap::default(),
            src_row,
            src_column,
            &BTreeMap::default(),
        )?;

        let (tgt_row, tgt_column) = match tgt_column_path.as_slice() {
            [tgt_column] => (Cow::Borrowed(tgt_row), tgt_column),
            [field_path @ .., tgt_column] => {
                let nested_row = eval_row_field_path(Some(field_path), tgt_row)?;
                (Cow::Owned(nested_row), tgt_column)
            }
            [] => {
                return Err((
                    StatusCode::BAD_REQUEST,
                    Json(models::ErrorResponse {
                        message: format!("relationship column mapping target column path were empty for column {src_column}"),
                        details: serde_json::Value::Null,
                    }),
                ));
            }
        };

        let tgt_value = eval_column(
            &BTreeMap::default(),
            &tgt_row,
            tgt_column,
            &BTreeMap::default(),
        )?;
        if src_value != tgt_value {
            return Ok(false);
        }
    }
    Ok(true)
}

#[cfg(test)]
mod tests {
    use async_trait::async_trait;
    use axum::{extract::State, Json};
    use goldenfile::Mint;
    use ndc_models as models;
    use ndc_test::{
        configuration::{TestConfiguration, TestGenerationConfiguration, TestOptions},
        connector::Connector,
        error::{Error, Result},
        reporter::TestResults,
        test_cases::query::validate::validate_response,
        test_connector,
    };
    use std::{
        fs::{self, File},
        io::Write,
        path::PathBuf,
        sync::Arc,
    };
    use tokio::sync::Mutex;

    use crate::{get_capabilities, get_schema, init_app_state, post_mutation, post_query};

    #[test]
    fn test_capabilities() {
        tokio_test::block_on(async {
            let test_dir = PathBuf::from(env!("CARGO_MANIFEST_DIR")).join("tests");

            let mut mint = Mint::new(&test_dir);

            let expected_path = PathBuf::from_iter(["capabilities", "expected.json"]);

            let response = crate::get_capabilities().await;

            let mut expected = mint.new_goldenfile(expected_path).unwrap();

            let response_json = serde_json::to_string_pretty(&response.0).unwrap();

            write!(expected, "{response_json}").unwrap();

            // Test roundtrip
            assert_eq!(
                response.0,
                serde_json::from_str(response_json.as_str()).unwrap()
            );
        });
    }

    #[test]
    fn test_schema() {
        tokio_test::block_on(async {
            let test_dir = PathBuf::from(env!("CARGO_MANIFEST_DIR")).join("tests");

            let mut mint = Mint::new(&test_dir);

            let expected_path = PathBuf::from_iter(["schema", "expected.json"]);

            let response = crate::get_schema().await;

            let mut expected = mint.new_goldenfile(expected_path).unwrap();

            write!(
                expected,
                "{}",
                serde_json::to_string_pretty(&response.0).unwrap()
            )
            .unwrap();
        });
    }

    #[test]
    fn test_query() {
        tokio_test::block_on(async {
            let schema = crate::get_schema().await;

            let test_dir = PathBuf::from(env!("CARGO_MANIFEST_DIR")).join("tests");

            let mut mint = Mint::new(&test_dir);

            for input_file in fs::read_dir(test_dir.join("query")).unwrap() {
                let entry = input_file.unwrap();
                let request = {
                    let path = entry.path();
                    assert!(path.is_dir());
                    let req_path = path.join("request.json");
                    let req_file = File::open(req_path).unwrap();
                    serde_json::from_reader::<_, models::QueryRequest>(req_file).unwrap()
                };

                let path = entry.path();
                let test_name = path.file_name().unwrap().to_str().unwrap();

                let expected_path = { PathBuf::from_iter(["query", test_name, "expected.json"]) };

                let state = Arc::new(Mutex::new(crate::init_app_state()));
                let response = crate::post_query(State(state), Json(request.clone()))
                    .await
                    .unwrap();

                validate_response(&schema, &request, &response)
                    .unwrap_or_else(|_| panic!("unable to validate response in test {test_name}"));

                let mut expected = mint.new_goldenfile(expected_path).unwrap();

                write!(
                    expected,
                    "{}",
                    serde_json::to_string_pretty(&response.0).unwrap()
                )
                .unwrap();
            }
        });
    }

    #[test]
    fn test_mutation() {
        tokio_test::block_on(async {
            let test_dir = PathBuf::from(env!("CARGO_MANIFEST_DIR")).join("tests");

            let mut mint = Mint::new(&test_dir);

            for input_file in fs::read_dir(test_dir.join("mutation")).unwrap() {
                let entry = input_file.unwrap();
                let request = {
                    let path = entry.path();
                    assert!(path.is_dir());
                    let req_path = path.join("request.json");
                    let req_file = File::open(req_path).unwrap();
                    serde_json::from_reader::<_, models::MutationRequest>(req_file).unwrap()
                };

                let expected_path = {
                    let path = entry.path();
                    let test_name = path.file_name().unwrap().to_str().unwrap();
                    PathBuf::from_iter(["mutation", test_name, "expected.json"])
                };

                let state = Arc::new(Mutex::new(crate::init_app_state()));
                let response = crate::post_mutation(State(state), Json(request))
                    .await
                    .unwrap();

                let mut expected = mint.new_goldenfile(expected_path).unwrap();

                write!(
                    expected,
                    "{}",
                    serde_json::to_string_pretty(&response.0).unwrap()
                )
                .unwrap();
            }
        });
    }

    struct Reference {
        state: crate::AppState,
    }

    #[async_trait(?Send)]
    impl Connector for Reference {
        async fn get_capabilities(&self) -> Result<models::CapabilitiesResponse> {
            Ok(get_capabilities().await.0)
        }

        async fn get_schema(&self) -> Result<models::SchemaResponse> {
            Ok(get_schema().await.0)
        }

        async fn query(&self, request: models::QueryRequest) -> Result<models::QueryResponse> {
            Ok(post_query(
                State(Arc::new(Mutex::new(self.state.clone()))),
                Json(request),
            )
            .await
            .map_err(|(_, Json(err))| Error::ConnectorError(err))?
            .0)
        }

        async fn mutation(
            &self,
            request: models::MutationRequest,
        ) -> Result<models::MutationResponse> {
            Ok(post_mutation(
                State(Arc::new(Mutex::new(self.state.clone()))),
                Json(request),
            )
            .await
            .map_err(|(_, Json(err))| Error::ConnectorError(err))?
            .0)
        }
    }

    #[test]
    fn test_ndc_test() {
        tokio_test::block_on(async {
            let configuration = TestConfiguration {
                seed: None,
                snapshots_dir: None,
                gen_config: TestGenerationConfiguration::default(),
                options: TestOptions::default(),
            };
            let connector = Reference {
                state: init_app_state(),
            };
            let mut reporter = TestResults::default();
            test_connector(&configuration, &connector, &mut reporter).await;
            if !reporter.failures.is_empty() {
                let failures = &reporter.failures;
                println!("Failures: {failures:#?}");
            }
            assert!(reporter.failures.is_empty());
        });
    }
}<|MERGE_RESOLUTION|>--- conflicted
+++ resolved
@@ -337,16 +337,11 @@
         (
             "String".into(),
             models::ScalarType {
-<<<<<<< HEAD
-                representation: Some(models::TypeRepresentation::String),
+                representation: models::TypeRepresentation::String,
                 aggregate_functions: BTreeMap::from_iter([
                     ("max".into(), models::AggregateFunctionDefinition::Max),
                     ("min".into(), models::AggregateFunctionDefinition::Min),
                 ]),
-=======
-                representation: models::TypeRepresentation::String,
-                aggregate_functions: BTreeMap::new(),
->>>>>>> 5050c3d2
                 comparison_operators: BTreeMap::from_iter([
                     ("eq".into(), models::ComparisonOperatorDefinition::Equal),
                     (
@@ -416,7 +411,7 @@
         (
             "Int64".into(),
             models::ScalarType {
-                representation: Some(models::TypeRepresentation::Int64),
+                representation: models::TypeRepresentation::Int64,
                 aggregate_functions: BTreeMap::from_iter([
                     ("max".into(), models::AggregateFunctionDefinition::Max),
                     ("min".into(), models::AggregateFunctionDefinition::Min),
@@ -455,7 +450,7 @@
         (
             "Float".into(),
             models::ScalarType {
-                representation: Some(models::TypeRepresentation::Float64),
+                representation: models::TypeRepresentation::Float64,
                 aggregate_functions: BTreeMap::from_iter([
                     ("max".into(), models::AggregateFunctionDefinition::Max),
                     ("min".into(), models::AggregateFunctionDefinition::Min),
