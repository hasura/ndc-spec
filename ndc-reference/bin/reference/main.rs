use std::{
    cmp::Ordering,
    collections::{BTreeMap, HashSet},
    env,
    error::Error,
    net,
    sync::Arc,
};

use axum::{
    extract::State,
    http::StatusCode,
    routing::{get, post},
    Json, Router,
};

use indexmap::IndexMap;
use itertools::Itertools;
use ndc_models::{self as models};
use prometheus::{Encoder, IntCounter, IntGauge, Opts, Registry, TextEncoder};
use regex::Regex;
use tokio::sync::Mutex;

const DEFAULT_PORT: u16 = 8080;

const ARTICLES_JSON: &str = include_str!("../../articles.json");
const AUTHORS_JSON: &str = include_str!("../../authors.json");
const INSTITUTIONS_JSON: &str = include_str!("../../institutions.json");

// ANCHOR: row-type
type Row = BTreeMap<models::FieldName, serde_json::Value>;
// ANCHOR_END: row-type
// ANCHOR: app-state
#[derive(Debug, Clone)]
pub struct AppState {
    pub articles: BTreeMap<i32, Row>,
    pub authors: BTreeMap<i32, Row>,
    pub institutions: BTreeMap<i32, Row>,
    pub metrics: Metrics,
}
// ANCHOR_END: app-state

// ANCHOR: read_json_lines
fn read_json_lines(contents: &str) -> std::result::Result<BTreeMap<i32, Row>, Box<dyn Error>> {
    let mut records: BTreeMap<i32, Row> = BTreeMap::new();
    for line in contents.lines() {
        let row: BTreeMap<models::FieldName, serde_json::Value> = serde_json::from_str(line)?;
        let id: i32 = row
            .get("id")
            .ok_or("'id' field not found in json file")?
            .as_i64()
            .ok_or("'id' field was not an integer in json file")?
            .try_into()?;
        records.insert(id, row);
    }
    Ok(records)
}
// ANCHOR_END: read_json_lines

#[derive(Debug, Clone)]
pub struct Metrics {
    pub registry: Registry,
    pub total_requests: IntCounter,
    pub active_requests: IntGauge,
}

impl Metrics {
    fn new() -> prometheus::Result<Metrics> {
        let total_requests =
            IntCounter::with_opts(Opts::new("total_requests", "number of total requests"))?;
        let active_requests =
            IntGauge::with_opts(Opts::new("active_requests", "number of active requests"))?;
        let registry = Registry::new();
        registry.register(Box::new(total_requests.clone()))?;
        registry.register(Box::new(active_requests.clone()))?;
        Ok(Metrics {
            registry,
            total_requests,
            active_requests,
        })
    }

    fn as_text(&self) -> Option<String> {
        let mut buffer = vec![];
        let encoder = TextEncoder::new();
        let metric_families = self.registry.gather();
        encoder.encode(&metric_families, &mut buffer).ok()?;
        String::from_utf8(buffer).ok()
    }
}

// ANCHOR: metrics_middleware
async fn metrics_middleware<T>(
    state: State<Arc<Mutex<AppState>>>,
    request: axum::http::Request<T>,
    next: axum::middleware::Next<T>,
) -> axum::response::Response {
    // Don't hold the lock to update metrics, since the
    // lock doesn't protect the metrics anyway.
    let metrics = {
        let state = state.lock().await;
        state.metrics.clone()
    };

    metrics.total_requests.inc();
    metrics.active_requests.inc();
    let response = next.run(request).await;
    metrics.active_requests.dec();
    response
}

// ANCHOR_END: metrics_middleware
// ANCHOR: init_app_state
fn init_app_state() -> AppState {
    // Read the JSON data files
    let articles = read_json_lines(ARTICLES_JSON).unwrap();
    let authors = read_json_lines(AUTHORS_JSON).unwrap();
    let institutions = read_json_lines(INSTITUTIONS_JSON).unwrap();

    let metrics = Metrics::new().unwrap();

    AppState {
        articles,
        authors,
        institutions,
        metrics,
    }
}
// ANCHOR_END: init_app_state

type Result<A> = std::result::Result<A, (StatusCode, Json<models::ErrorResponse>)>;

// ANCHOR: main
#[tokio::main]
async fn main() -> std::result::Result<(), Box<dyn Error>> {
    let app_state = Arc::new(Mutex::new(init_app_state()));

    let app = Router::new()
        .route("/health", get(get_health))
        .route("/metrics", get(get_metrics))
        .route("/capabilities", get(get_capabilities))
        .route("/schema", get(get_schema))
        .route("/query", post(post_query))
        .route("/query/explain", post(post_query_explain))
        .route("/mutation", post(post_mutation))
        .route("/mutation/explain", post(post_mutation_explain))
        .layer(axum::middleware::from_fn_with_state(
            app_state.clone(),
            metrics_middleware,
        ))
        .with_state(app_state);

    // Start the server on `localhost:<PORT>`.
    // This says it's binding to an IPv6 address, but will actually listen to
    // any IPv4 or IPv6 address.
    let host = net::IpAddr::V6(net::Ipv6Addr::UNSPECIFIED);
    let port = env::var("PORT")
        .map(|s| s.parse())
        .unwrap_or(Ok(DEFAULT_PORT))?;
    let addr = net::SocketAddr::new(host, port);

    let server = axum::Server::bind(&addr).serve(app.into_make_service());
    println!("Serving on {}", server.local_addr());
    server.with_graceful_shutdown(shutdown_handler()).await?;

    Ok(())
}
// ANCHOR_END: main
async fn shutdown_handler() {
    // Wait for a SIGINT, i.e. a Ctrl+C from the keyboard
    let sigint = async {
        tokio::signal::ctrl_c()
            .await
            .expect("failed to install signal handler");
    };
    // Wait for a SIGTERM, i.e. a normal `kill` command
    #[cfg(unix)]
    let sigterm = async {
        tokio::signal::unix::signal(tokio::signal::unix::SignalKind::terminate())
            .expect("failed to install signal handler")
            .recv()
            .await
    };
    // Block until either of the above happens
    #[cfg(unix)]
    tokio::select! {
        () = sigint => (),
        _ = sigterm => (),
    }
    #[cfg(windows)]
    tokio::select! {
        _ = sigint => (),
    }
}
// ANCHOR: health
async fn get_health() -> StatusCode {
    StatusCode::OK
}
// ANCHOR_END: health
// ANCHOR: metrics
async fn get_metrics(State(state): State<Arc<Mutex<AppState>>>) -> Result<String> {
    let state = state.lock().await;
    state.metrics.as_text().ok_or((
        StatusCode::INTERNAL_SERVER_ERROR,
        Json(models::ErrorResponse {
            message: "cannot encode metrics".into(),
            details: serde_json::Value::Null,
        }),
    ))
}
// ANCHOR_END: metrics
// ANCHOR: capabilities
async fn get_capabilities() -> Json<models::CapabilitiesResponse> {
    Json(models::CapabilitiesResponse {
        version: models::VERSION.into(),
        capabilities: models::Capabilities {
            query: models::QueryCapabilities {
                aggregates: Some(models::AggregateCapabilities {
                    filter_by: Some(models::LeafCapability {}),
                    group_by: Some(models::GroupByCapabilities {
                        filter: Some(models::LeafCapability {}),
                        order: Some(models::LeafCapability {}),
                        paginate: Some(models::LeafCapability {}),
                    }),
                }),
                variables: Some(models::LeafCapability {}),
                exists: models::ExistsCapabilities {
                    named_scopes: Some(models::LeafCapability {}),
                    unrelated: Some(models::LeafCapability {}),
                    nested_collections: Some(models::LeafCapability {}),
                },
                explain: None,
                nested_fields: models::NestedFieldCapabilities {
                    filter_by: Some(models::LeafCapability {}),
                    order_by: Some(models::LeafCapability {}),
                    aggregates: Some(models::LeafCapability {}),
                    nested_collections: Some(models::LeafCapability {}),
                },
                exists: models::ExistsCapabilities {
                    nested_collections: Some(models::LeafCapability {}),
                },
            },
            mutation: models::MutationCapabilities {
                transactional: None,
                explain: None,
            },
            relationships: Some(models::RelationshipCapabilities {
                order_by_aggregate: Some(models::LeafCapability {}),
                relation_comparisons: Some(models::LeafCapability {}),
            }),
        },
    })
}
// ANCHOR_END: capabilities
// ANCHOR: schema1
async fn get_schema() -> Json<models::SchemaResponse> {
    // ANCHOR_END: schema1
    let array_arguments: BTreeMap<models::ArgumentName, models::ArgumentInfo> = vec![(
        models::ArgumentName::from("limit"),
        models::ArgumentInfo {
            description: None,
            argument_type: models::Type::Nullable {
                underlying_type: Box::new(models::Type::Named { name: "Int".into() }),
            },
        },
    )]
    .into_iter()
    .collect();
    // ANCHOR: schema_scalar_types
    let scalar_types = BTreeMap::from_iter([
        (
            "String".into(),
            models::ScalarType {
                representation: Some(models::TypeRepresentation::String),
                aggregate_functions: BTreeMap::new(),
                comparison_operators: BTreeMap::from_iter([
                    ("eq".into(), models::ComparisonOperatorDefinition::Equal),
                    ("in".into(), models::ComparisonOperatorDefinition::In),
                    (
                        "like".into(),
                        models::ComparisonOperatorDefinition::Custom {
                            argument_type: models::Type::Named {
                                name: "String".into(),
                            },
                        },
                    ),
                ]),
            },
        ),
        (
            "Int".into(),
            models::ScalarType {
                representation: Some(models::TypeRepresentation::Int32),
                aggregate_functions: BTreeMap::from_iter([
                    (
                        "max".into(),
                        models::AggregateFunctionDefinition {
                            result_type: models::Type::Nullable {
                                underlying_type: Box::new(models::Type::Named {
                                    name: "Int".into(),
                                }),
                            },
                        },
                    ),
                    (
                        "min".into(),
                        models::AggregateFunctionDefinition {
                            result_type: models::Type::Nullable {
                                underlying_type: Box::new(models::Type::Named {
                                    name: "Int".into(),
                                }),
                            },
                        },
                    ),
                ]),
                comparison_operators: BTreeMap::from_iter([
                    ("eq".into(), models::ComparisonOperatorDefinition::Equal),
                    ("in".into(), models::ComparisonOperatorDefinition::In),
                ]),
            },
        ),
    ]);
    // ANCHOR_END: schema_scalar_types
    // ANCHOR: schema_object_type_article
    let article_type = models::ObjectType {
        description: Some("An article".into()),
        fields: BTreeMap::from_iter([
            (
                "id".into(),
                models::ObjectField {
                    description: Some("The article's primary key".into()),
                    r#type: models::Type::Named { name: "Int".into() },
                    arguments: BTreeMap::new(),
                },
            ),
            (
                "title".into(),
                models::ObjectField {
                    description: Some("The article's title".into()),
                    r#type: models::Type::Named {
                        name: "String".into(),
                    },
                    arguments: BTreeMap::new(),
                },
            ),
            (
                "author_id".into(),
                models::ObjectField {
                    description: Some("The article's author ID".into()),
                    r#type: models::Type::Named { name: "Int".into() },
                    arguments: BTreeMap::new(),
                },
            ),
        ]),
    };
    // ANCHOR_END: schema_object_type_article
    // ANCHOR: schema_object_type_author
    let author_type = models::ObjectType {
        description: Some("An author".into()),
        fields: BTreeMap::from_iter([
            (
                "id".into(),
                models::ObjectField {
                    description: Some("The author's primary key".into()),
                    r#type: models::Type::Named { name: "Int".into() },
                    arguments: BTreeMap::new(),
                },
            ),
            (
                "first_name".into(),
                models::ObjectField {
                    description: Some("The author's first name".into()),
                    r#type: models::Type::Named {
                        name: "String".into(),
                    },
                    arguments: BTreeMap::new(),
                },
            ),
            (
                "last_name".into(),
                models::ObjectField {
                    description: Some("The author's last name".into()),
                    r#type: models::Type::Named {
                        name: "String".into(),
                    },
                    arguments: BTreeMap::new(),
                },
            ),
        ]),
    };
    // ANCHOR_END: schema_object_type_author
    // ANCHOR: schema_object_type_institution
    let institution_type = models::ObjectType {
        description: Some("An institution".into()),
        fields: BTreeMap::from_iter([
            (
                "id".into(),
                models::ObjectField {
                    description: Some("The institution's primary key".into()),
                    r#type: models::Type::Named { name: "Int".into() },
                    arguments: BTreeMap::new(),
                },
            ),
            (
                "name".into(),
                models::ObjectField {
                    description: Some("The institution's name".into()),
                    r#type: models::Type::Named {
                        name: "String".into(),
                    },
                    arguments: BTreeMap::new(),
                },
            ),
            (
                "location".into(),
                models::ObjectField {
                    description: Some("The institution's location".into()),
                    r#type: models::Type::Named {
                        name: "location".into(),
                    },
                    arguments: BTreeMap::new(),
                },
            ),
            (
                "staff".into(),
                models::ObjectField {
                    description: Some("The institution's staff".into()),
                    r#type: models::Type::Array {
                        element_type: Box::new(models::Type::Named {
                            name: "staff_member".into(),
                        }),
                    },
                    arguments: array_arguments.clone(),
                },
            ),
            (
                "departments".into(),
                models::ObjectField {
                    description: Some("The institution's departments".into()),
                    r#type: models::Type::Array {
                        element_type: Box::new(models::Type::Named {
                            name: "String".into(),
                        }),
                    },
                    arguments: array_arguments.clone(),
                },
            ),
        ]),
    };
    // ANCHOR_END: schema_object_type_institution
    // ANCHOR: schema_object_type_location
    let location_type = models::ObjectType {
        description: Some("A location".into()),
        fields: BTreeMap::from_iter([
            (
                "city".into(),
                models::ObjectField {
                    description: Some("The location's city".into()),
                    r#type: models::Type::Named {
                        name: "String".into(),
                    },
                    arguments: BTreeMap::new(),
                },
            ),
            (
                "country".into(),
                models::ObjectField {
                    description: Some("The location's country".into()),
                    r#type: models::Type::Named {
                        name: "String".into(),
                    },
                    arguments: BTreeMap::new(),
                },
            ),
            (
                "campuses".into(),
                models::ObjectField {
                    description: Some("The location's campuses".into()),
                    r#type: models::Type::Array {
                        element_type: Box::new(models::Type::Named {
                            name: "String".into(),
                        }),
                    },
                    arguments: array_arguments.clone(),
                },
            ),
        ]),
    };
    // ANCHOR_END: schema_object_type_location
    // ANCHOR: schema_object_type_staff_member
    let staff_member_type = models::ObjectType {
        description: Some("A staff member".into()),
        fields: BTreeMap::from_iter([
            (
                "first_name".into(),
                models::ObjectField {
                    description: Some("The staff member's first name".into()),
                    r#type: models::Type::Named {
                        name: "String".into(),
                    },
                    arguments: BTreeMap::new(),
                },
            ),
            (
                "last_name".into(),
                models::ObjectField {
                    description: Some("The staff member's last name".into()),
                    r#type: models::Type::Named {
                        name: "String".into(),
                    },
                    arguments: BTreeMap::new(),
                },
            ),
            (
                "specialities".into(),
                models::ObjectField {
                    description: Some("The staff member's specialities".into()),
                    r#type: models::Type::Array {
                        element_type: Box::new(models::Type::Named {
                            name: "String".into(),
                        }),
                    },
                    arguments: array_arguments.clone(),
                },
            ),
        ]),
    };
    // ANCHOR_END: schema_object_type_staff_member
    // ANCHOR: schema_object_types
    let object_types = BTreeMap::from_iter([
        ("article".into(), article_type),
        ("author".into(), author_type),
        ("institution".into(), institution_type),
        ("location".into(), location_type),
        ("staff_member".into(), staff_member_type),
    ]);
    // ANCHOR_END: schema_object_types
    // ANCHOR: schema_collection_article
    let articles_collection = models::CollectionInfo {
        name: "articles".into(),
        description: Some("A collection of articles".into()),
        collection_type: "article".into(),
        arguments: BTreeMap::new(),
        foreign_keys: BTreeMap::from_iter([(
            "Article_AuthorID".into(),
            models::ForeignKeyConstraint {
                foreign_collection: "authors".into(),
                column_mapping: BTreeMap::from_iter([("author_id".into(), "id".into())]),
            },
        )]),
        uniqueness_constraints: BTreeMap::from_iter([(
            "ArticleByID".into(),
            models::UniquenessConstraint {
                unique_columns: vec!["id".into()],
            },
        )]),
    };
    // ANCHOR_END: schema_collection_article
    // ANCHOR: schema_collection_author
    let authors_collection = models::CollectionInfo {
        name: "authors".into(),
        description: Some("A collection of authors".into()),
        collection_type: "author".into(),
        arguments: BTreeMap::new(),
        foreign_keys: BTreeMap::new(),
        uniqueness_constraints: BTreeMap::from_iter([(
            "AuthorByID".into(),
            models::UniquenessConstraint {
                unique_columns: vec!["id".into()],
            },
        )]),
    };
    // ANCHOR_END: schema_collection_author
    // ANCHOR: schema_collection_institution
    let institutions_collection = models::CollectionInfo {
        name: "institutions".into(),
        description: Some("A collection of institutions".into()),
        collection_type: "institution".into(),
        arguments: BTreeMap::new(),
        foreign_keys: BTreeMap::new(),
        uniqueness_constraints: BTreeMap::from_iter([(
            "InstitutionByID".into(),
            models::UniquenessConstraint {
                unique_columns: vec!["id".into()],
            },
        )]),
    };
    // ANCHOR_END: schema_collection_institution
    // ANCHOR: schema_collection_articles_by_author
    let articles_by_author_collection = models::CollectionInfo {
        name: "articles_by_author".into(),
        description: Some("Articles parameterized by author".into()),
        collection_type: "article".into(),
        arguments: BTreeMap::from_iter([(
            "author_id".into(),
            models::ArgumentInfo {
                argument_type: models::Type::Named { name: "Int".into() },
                description: None,
            },
        )]),
        foreign_keys: BTreeMap::new(),
        uniqueness_constraints: BTreeMap::new(),
    };
    // ANCHOR_END: schema_collection_articles_by_author
    // ANCHOR: schema_collections
    let collections = vec![
        articles_collection,
        authors_collection,
        institutions_collection,
        articles_by_author_collection,
    ];
    // ANCHOR_END: schema_collections
    // ANCHOR: schema_procedure_upsert_article
    let upsert_article = models::ProcedureInfo {
        name: "upsert_article".into(),
        description: Some("Insert or update an article".into()),
        arguments: BTreeMap::from_iter([(
            "article".into(),
            models::ArgumentInfo {
                description: Some("The article to insert or update".into()),
                argument_type: models::Type::Named {
                    name: "article".into(),
                },
            },
        )]),
        result_type: models::Type::Nullable {
            underlying_type: Box::new(models::Type::Named {
                name: "article".into(),
            }),
        },
    };
    // ANCHOR_END: schema_procedure_upsert_article
    // ANCHOR: schema_procedure_delete_articles
    let delete_articles = models::ProcedureInfo {
        name: "delete_articles".into(),
        description: Some("Delete articles which match a predicate".into()),
        arguments: BTreeMap::from_iter([(
            "where".into(),
            models::ArgumentInfo {
                description: Some("The predicate".into()),
                argument_type: models::Type::Predicate {
                    object_type_name: "article".into(),
                },
            },
        )]),
        result_type: models::Type::Array {
            element_type: Box::new(models::Type::Named {
                name: "article".into(),
            }),
        },
    };
    // ANCHOR_END: schema_procedure_delete_article
    // ANCHOR: schema_procedures
    let procedures = vec![upsert_article, delete_articles];
    // ANCHOR_END: schema_procedures
    // ANCHOR: schema_function_latest_article_id
    let latest_article_id_function = models::FunctionInfo {
        name: "latest_article_id".into(),
        description: Some("Get the ID of the most recent article".into()),
        result_type: models::Type::Nullable {
            underlying_type: Box::new(models::Type::Named { name: "Int".into() }),
        },
        arguments: BTreeMap::new(),
    };
    // ANCHOR_END: schema_function_latest_article_id
    // ANCHOR: schema_function_latest_article
    let latest_article_function = models::FunctionInfo {
        name: "latest_article".into(),
        description: Some("Get the most recent article".into()),
        result_type: models::Type::Nullable {
            underlying_type: Box::new(models::Type::Named {
                name: "article".into(),
            }),
        },
        arguments: BTreeMap::new(),
    };
    // ANCHOR_END: schema_function_latest_article
    // ANCHOR: schema_functions
    let functions: Vec<models::FunctionInfo> =
        vec![latest_article_id_function, latest_article_function];
    // ANCHOR_END: schema_functions
    // ANCHOR: schema_capabilities
    let capabilities = Some(models::CapabilitySchemaInfo {
        query: Some(models::QueryCapabilitiesSchemaInfo {
            aggregates: Some(ndc_models::AggregateCapabilitiesSchemaInfo {
                filter_by: Some(ndc_models::AggregateFilterByCapabilitiesSchemaInfo {
                    count_scalar_type: "Int".into(),
                }),
            }),
        }),
    });
    // ANCHOR_END: schema_capabilities
    // ANCHOR: schema2
    Json(models::SchemaResponse {
        scalar_types,
        object_types,
        collections,
        functions,
        procedures,
        capabilities,
    })
}
// ANCHOR_END: schema2
// ANCHOR: post_query
// ANCHOR: post_query_signature
pub async fn post_query(
    State(state): State<Arc<Mutex<AppState>>>,
    Json(request): Json<models::QueryRequest>,
) -> Result<Json<models::QueryResponse>> {
    // ANCHOR_END: post_query_signature
    let state = state.lock().await;

    let variable_sets = request.variables.unwrap_or(vec![BTreeMap::new()]);

    let mut row_sets = vec![];

    for variables in &variable_sets {
        let row_set = execute_query_with_variables(
            &request.collection,
            &request.arguments,
            &request.collection_relationships,
            &request.query,
            variables,
            &state,
        )?;
        row_sets.push(row_set);
    }

    Ok(Json(models::QueryResponse(row_sets)))
}
// ANCHOR_END: post_query
// ANCHOR: execute_query_with_variables
// ANCHOR: execute_query_with_variables_signature
fn execute_query_with_variables(
    collection: &models::CollectionName,
    arguments: &BTreeMap<models::ArgumentName, models::Argument>,
    collection_relationships: &BTreeMap<models::RelationshipName, models::Relationship>,
    query: &models::Query,
    variables: &BTreeMap<models::VariableName, serde_json::Value>,
    state: &AppState,
) -> Result<models::RowSet> {
    // ANCHOR_END: execute_query_with_variables_signature
    let mut argument_values = BTreeMap::new();

    for (argument_name, argument_value) in arguments {
        if argument_values
            .insert(
                argument_name.clone(),
                eval_argument(variables, argument_value)?,
            )
            .is_some()
        {
            return Err((
                StatusCode::BAD_REQUEST,
                Json(models::ErrorResponse {
                    message: "duplicate argument names".into(),
                    details: serde_json::Value::Null,
                }),
            ));
        }
    }

    let collection = get_collection_by_name(collection, &argument_values, state)?;

    execute_query(
        collection_relationships,
        variables,
        state,
        query,
        Root::Reset,
        collection,
    )
}
// ANCHOR_END: execute_query_with_variables
// ANCHOR: get_collection_by_name
fn get_collection_by_name(
    collection_name: &models::CollectionName,
    arguments: &BTreeMap<models::ArgumentName, serde_json::Value>,
    state: &AppState,
) -> Result<Vec<Row>> {
    match collection_name.as_str() {
        "articles" => Ok(state.articles.values().cloned().collect()),
        "authors" => Ok(state.authors.values().cloned().collect()),
        "institutions" => Ok(state.institutions.values().cloned().collect()),
        "articles_by_author" => {
            let author_id = arguments.get("author_id").ok_or((
                StatusCode::BAD_REQUEST,
                Json(models::ErrorResponse {
                    message: "missing argument author_id".into(),
                    details: serde_json::Value::Null,
                }),
            ))?;
            let author_id_int: i32 = author_id
                .as_i64()
                .ok_or((
                    StatusCode::BAD_REQUEST,
                    Json(models::ErrorResponse {
                        message: "author_id must be an integer".into(),
                        details: serde_json::Value::Null,
                    }),
                ))?
                .try_into()
                .map_err(|_| {
                    (
                        StatusCode::BAD_REQUEST,
                        Json(models::ErrorResponse {
                            message: "author_id out of range".into(),
                            details: serde_json::Value::Null,
                        }),
                    )
                })?;

            let mut articles_by_author = vec![];

            for article in state.articles.values() {
                let article_author_id = article.get("author_id").ok_or((
                    StatusCode::INTERNAL_SERVER_ERROR,
                    Json(models::ErrorResponse {
                        message: "author_id not found".into(),
                        details: serde_json::Value::Null,
                    }),
                ))?;
                let article_author_id_int: i32 = article_author_id
                    .as_i64()
                    .ok_or((
                        StatusCode::INTERNAL_SERVER_ERROR,
                        Json(models::ErrorResponse {
                            message: "author_id must be an integer".into(),
                            details: serde_json::Value::Null,
                        }),
                    ))?
                    .try_into()
                    .map_err(|_| {
                        (
                            StatusCode::BAD_REQUEST,
                            Json(models::ErrorResponse {
                                message: "author_id out of range".into(),
                                details: serde_json::Value::Null,
                            }),
                        )
                    })?;
                if article_author_id_int == author_id_int {
                    articles_by_author.push(article.clone());
                }
            }

            Ok(articles_by_author)
        }
        "latest_article_id" => {
            let latest_id = state.articles.keys().max();
            let latest_id_value = serde_json::to_value(latest_id).map_err(|_| {
                (
                    StatusCode::INTERNAL_SERVER_ERROR,
                    Json(models::ErrorResponse {
                        message: "unable to encode value".into(),
                        details: serde_json::Value::Null,
                    }),
                )
            })?;
            Ok(vec![BTreeMap::from_iter([(
                "__value".into(),
                latest_id_value,
            )])])
        }
        "latest_article" => {
            let latest = state
                .articles
                .iter()
                .max_by_key(|(&id, _)| id)
                .map(|(_, article)| article);
            let latest_value = serde_json::to_value(latest).map_err(|_| {
                (
                    StatusCode::INTERNAL_SERVER_ERROR,
                    Json(models::ErrorResponse {
                        message: "unable to encode value".into(),
                        details: serde_json::Value::Null,
                    }),
                )
            })?;
            Ok(vec![BTreeMap::from_iter([(
                "__value".into(),
                latest_value,
            )])])
        }
        _ => Err((
            StatusCode::BAD_REQUEST,
            Json(models::ErrorResponse {
                message: "invalid collection name".into(),
                details: serde_json::Value::Null,
            }),
        )),
    }
}
// ANCHOR_END: get_collection_by_name
/// ANCHOR: Root
#[derive(Clone, Copy)]
enum Root<'a> {
    PushCurrentRow(&'a [&'a Row]),
    Reset,
}
/// ANCHOR_END: Root
// ANCHOR: execute_query
// ANCHOR: execute_query_signature
fn execute_query(
    collection_relationships: &BTreeMap<models::RelationshipName, models::Relationship>,
    variables: &BTreeMap<models::VariableName, serde_json::Value>,
    state: &AppState,
    query: &models::Query,
    root: Root,
    collection: Vec<Row>,
) -> Result<models::RowSet> {
    // ANCHOR_END: execute_query_signature
    // ANCHOR: execute_query_sort
    let sorted = sort(
        collection_relationships,
        variables,
        state,
        collection,
        &query.order_by,
    )?;
    // ANCHOR_END: execute_query_sort
    // ANCHOR: execute_query_filter
    let filtered: Vec<Row> = (match &query.predicate {
        None => Ok(sorted),
        Some(expr) => {
            let mut filtered: Vec<Row> = vec![];
            for item in sorted {
                let scopes: Vec<&Row> = match root {
                    Root::PushCurrentRow(scopes) => {
                        let mut scopes = scopes.to_vec();
                        scopes.push(&item);
                        scopes
                    }
                    Root::Reset => vec![&item],
                };
                if eval_expression(
                    collection_relationships,
                    variables,
                    state,
                    expr,
                    &scopes,
                    &item,
                )? {
                    filtered.push(item);
                }
            }
            Ok(filtered)
        }
    })?;
    // ANCHOR_END: execute_query_filter
    // ANCHOR: execute_query_paginate
    let paginated: Vec<Row> = paginate(filtered.into_iter(), query.limit, query.offset);
    // ANCHOR_END: execute_query_paginate
    // ANCHOR: execute_query_aggregates
    let aggregates = query
        .aggregates
        .as_ref()
        .map(|aggregates| eval_aggregates(aggregates, &paginated))
        .transpose()?;
    // ANCHOR_END: execute_query_aggregates
    // ANCHOR: execute_query_groups
    let groups = query
        .groups
        .as_ref()
        .map(|grouping| {
            eval_groups(
                collection_relationships,
                variables,
                state,
                grouping,
                &paginated,
            )
        })
        .transpose()?;
    // ANCHOR_END: execute_query_groups
    // ANCHOR: execute_query_fields
    let rows = query
        .fields
        .as_ref()
        .map(|fields| {
            let mut rows: Vec<IndexMap<models::FieldName, models::RowFieldValue>> = vec![];
            for item in &paginated {
                let row = eval_row(fields, collection_relationships, variables, state, item)?;
                rows.push(row);
            }
            Ok(rows)
        })
        .transpose()?;
    // ANCHOR_END: execute_query_fields
    // ANCHOR: execute_query_rowset
    Ok(models::RowSet {
        aggregates,
        rows,
        groups,
    })
    // ANCHOR_END: execute_query_rowset
}
// ANCHOR_END: execute_query
// ANCHOR: eval_groups
// ANCHOR: eval_groups_partition
fn eval_groups(
    collection_relationships: &BTreeMap<models::RelationshipName, ndc_models::Relationship>,
    variables: &BTreeMap<models::VariableName, serde_json::Value>,
    state: &AppState,
    grouping: &ndc_models::Grouping,
    paginated: &[Row],
) -> Result<Vec<ndc_models::Group>> {
    let chunks: Vec<Chunk> = paginated
        .iter()
        .chunk_by(|row| {
            eval_dimensions(
                collection_relationships,
                variables,
                state,
                row,
                &grouping.dimensions,
            )
            .expect("cannot eval dimensions")
        })
        .into_iter()
        .map(|(dimensions, rows)| Chunk {
            dimensions,
            rows: rows.cloned().collect(),
        })
        .collect();
    // ANCHOR_END: eval_groups_partition
    // ANCHOR: eval_groups_sort
    let sorted = group_sort(
        collection_relationships,
        variables,
        state,
        chunks,
        &grouping.order_by,
    )?;
    // ANCHOR_END: eval_groups_sort
    // ANCHOR: eval_groups_filter
    let mut groups: Vec<models::Group> = vec![];

    for chunk in &sorted {
        let dimensions = chunk.dimensions.clone();

        let mut aggregates: IndexMap<String, serde_json::Value> = IndexMap::new();
        for (aggregate_name, aggregate) in &grouping.aggregates {
            aggregates.insert(
                aggregate_name.clone(),
                eval_aggregate(aggregate, &chunk.rows)?,
            );
        }
        if let Some(predicate) = &grouping.predicate {
            if eval_group_expression(variables, predicate, &chunk.rows)? {
                groups.push(models::Group {
                    dimensions: dimensions.clone(),
                    aggregates,
                });
            }
        } else {
            groups.push(models::Group {
                dimensions: dimensions.clone(),
                aggregates,
            });
        }
    }
    // ANCHOR_END: eval_groups_filter
    // ANCHOR: eval_groups_paginate
    let paginated: Vec<models::Group> =
        paginate(groups.into_iter(), grouping.limit, grouping.offset);

    Ok(paginated)
}
// ANCHOR_END: eval_groups_paginate
// ANCHOR_END: eval_groups
// ANCHOR: eval_group_expression
fn eval_group_expression(
    variables: &BTreeMap<models::VariableName, serde_json::Value>,
    expr: &models::GroupExpression,
    rows: &[Row],
) -> Result<bool> {
    match expr {
        models::GroupExpression::And { expressions } => {
            for expr in expressions {
                if !eval_group_expression(variables, expr, rows)? {
                    return Ok(false);
                }
            }
            Ok(true)
        }
        models::GroupExpression::Or { expressions } => {
            for expr in expressions {
                if eval_group_expression(variables, expr, rows)? {
                    return Ok(true);
                }
            }
            Ok(false)
        }
        models::GroupExpression::Not { expression } => {
            let b = eval_group_expression(variables, expression, rows)?;
            Ok(!b)
        }
        models::GroupExpression::BinaryComparisonOperator {
            target,
            operator,
            value,
        } => {
            let left_val = eval_group_comparison_target(target, rows)?;
            let right_vals = eval_aggregate_comparison_value(variables, value)?;
            eval_comparison_operator(operator, &left_val, right_vals)
        }
        ndc_models::GroupExpression::UnaryComparisonOperator { target, operator } => match operator
        {
            models::UnaryComparisonOperator::IsNull => {
                let val = eval_group_comparison_target(target, rows)?;
                Ok(val.is_null())
            }
        },
    }
}
// ANCHOR_END: eval_group_expression
// ANCHOR: eval_aggregate_comparison_value
fn eval_aggregate_comparison_value(
    variables: &BTreeMap<models::VariableName, serde_json::Value>,
    comparison_value: &models::GroupComparisonValue,
) -> Result<Vec<serde_json::Value>> {
    match comparison_value {
        models::GroupComparisonValue::Scalar { value } => Ok(vec![value.clone()]),
        models::GroupComparisonValue::Variable { name } => {
            let value = variables
                .get(name)
                .ok_or((
                    StatusCode::BAD_REQUEST,
                    Json(models::ErrorResponse {
                        message: "invalid variable name".into(),
                        details: serde_json::Value::Null,
                    }),
                ))
                .cloned()?;
            Ok(vec![value])
        }
    }
}
// ANCHOR_END: eval_aggregate_comparison_value
// ANCHOR: Chunk
struct Chunk {
    pub dimensions: Vec<serde_json::Value>,
    pub rows: Vec<Row>,
}
// ANCHOR_END: Chunk
// ANCHOR: group_sort
fn group_sort(
    collection_relationships: &BTreeMap<models::RelationshipName, models::Relationship>,
    variables: &BTreeMap<models::VariableName, serde_json::Value>,
    state: &AppState,
    groups: Vec<Chunk>,
    order_by: &Option<models::GroupOrderBy>,
) -> Result<Vec<Chunk>> {
    match order_by {
        None => Ok(groups),
        Some(order_by) => {
            let mut copy: Vec<Chunk> = vec![];
            for item_to_insert in groups {
                let mut index = 0;
                for other in &copy {
                    if let Ordering::Greater = eval_group_order_by(
                        collection_relationships,
                        variables,
                        state,
                        order_by,
                        other,
                        &item_to_insert,
                    )? {
                        break;
                    }
                    index += 1;
                }
                copy.insert(index, item_to_insert);
            }
            Ok(copy)
        }
    }
}
// ANCHOR_END: group_sort

// ANCHOR: eval_group_order_by
fn eval_group_order_by(
    collection_relationships: &BTreeMap<models::RelationshipName, models::Relationship>,
    variables: &BTreeMap<models::VariableName, serde_json::Value>,
    state: &AppState,
    order_by: &models::GroupOrderBy,
    t1: &Chunk,
    t2: &Chunk,
) -> Result<Ordering> {
    let mut result = Ordering::Equal;

    for element in &order_by.elements {
        let v1 =
            eval_group_order_by_element(collection_relationships, variables, state, element, t1)?;
        let v2 =
            eval_group_order_by_element(collection_relationships, variables, state, element, t2)?;
        let x = match element.order_direction {
            models::OrderDirection::Asc => compare(v1, v2)?,
            models::OrderDirection::Desc => compare(v2, v1)?,
        };
        result = result.then(x);
    }

    Ok(result)
}
// ANCHOR_END: eval_group_order_by
// ANCHOR: eval_group_order_by_element
fn eval_group_order_by_element(
    collection_relationships: &BTreeMap<models::RelationshipName, models::Relationship>,
    variables: &BTreeMap<models::VariableName, serde_json::Value>,
    state: &AppState,
    element: &models::GroupOrderByElement,
    group: &Chunk,
) -> Result<serde_json::Value> {
    match element.target.clone() {
        models::GroupOrderByTarget::Dimension { index } => {
            group.dimensions.get(index).cloned().ok_or((
                StatusCode::BAD_REQUEST,
                Json(models::ErrorResponse {
                    message: "dimension index out of range".into(),
                    details: serde_json::Value::Null,
                }),
            ))
        }
        models::GroupOrderByTarget::Aggregate { aggregate, path } => {
            let rows = eval_path(
                collection_relationships,
                variables,
                state,
                &path,
                &group.rows,
            )?;
            eval_aggregate(&aggregate, &rows)
        }
    }
}
// ANCHOR_END: eval_group_order_by_element
// ANCHOR: eval_dimensions
fn eval_dimensions(
    collection_relationships: &BTreeMap<models::RelationshipName, models::Relationship>,
    variables: &BTreeMap<models::VariableName, serde_json::Value>,
    state: &AppState,
    row: &Row,
    dimensions: &[ndc_models::Dimension],
) -> Result<Vec<serde_json::Value>> {
    let mut values = vec![];
    for dimension in dimensions {
        let value = eval_dimension(collection_relationships, variables, state, row, dimension)?;
        values.push(value);
    }
    Ok(values)
}
// ANCHOR_END: eval_dimensions
// ANCHOR: eval_dimension
fn eval_dimension(
    collection_relationships: &BTreeMap<models::RelationshipName, models::Relationship>,
    variables: &BTreeMap<models::VariableName, serde_json::Value>,
    state: &AppState,
    row: &Row,
    dimension: &models::Dimension,
) -> Result<serde_json::Value> {
    match dimension {
        models::Dimension::Column {
            column_name,
            field_path,
            path,
        } => eval_column_at_path(
            collection_relationships,
            variables,
            state,
            row,
            path.clone(),
            column_name.clone(),
            field_path.clone(),
        ),
    }
}
// ANCHOR_END: eval_dimension
// ANCHOR: eval_row
fn eval_row(
    fields: &IndexMap<models::FieldName, models::Field>,
    collection_relationships: &BTreeMap<models::RelationshipName, models::Relationship>,
    variables: &BTreeMap<models::VariableName, serde_json::Value>,
    state: &AppState,
    item: &BTreeMap<models::FieldName, serde_json::Value>,
) -> Result<IndexMap<models::FieldName, models::RowFieldValue>> {
    let mut row = IndexMap::new();
    for (field_name, field) in fields {
        row.insert(
            field_name.clone(),
            eval_field(collection_relationships, variables, state, field, item)?,
        );
    }
    Ok(row)
}
// ANCHOR_END: eval_row
// ANCHOR: eval_group_comparison_target
fn eval_group_comparison_target(
    target: &models::GroupComparisonTarget,
    rows: &[Row],
) -> Result<serde_json::Value> {
    match target {
        models::GroupComparisonTarget::Aggregate { aggregate } => eval_aggregate(aggregate, rows),
    }
}
// ANCHOR_END: eval_group_comparison_target
// ANCHOR: eval_aggregates
fn eval_aggregates(
    aggregates: &IndexMap<ndc_models::FieldName, ndc_models::Aggregate>,
    rows: &[Row],
) -> std::result::Result<
    IndexMap<ndc_models::FieldName, serde_json::Value>,
    (StatusCode, Json<ndc_models::ErrorResponse>),
> {
    let mut row: IndexMap<models::FieldName, serde_json::Value> = IndexMap::new();
    for (aggregate_name, aggregate) in aggregates {
        row.insert(aggregate_name.clone(), eval_aggregate(aggregate, rows)?);
    }
    Ok(row)
}
// ANCHOR_END: eval_aggregates
// ANCHOR: eval_aggregate
fn eval_aggregate(aggregate: &models::Aggregate, rows: &[Row]) -> Result<serde_json::Value> {
    match aggregate {
        models::Aggregate::StarCount {} => Ok(serde_json::Value::from(rows.len())),
        models::Aggregate::ColumnCount {
            column,
            field_path,
            distinct,
        } => {
            let values = rows
                .iter()
                .map(|row| eval_column_field_path(row, column, field_path, &BTreeMap::new()))
                .collect::<Result<Vec<_>>>()?;

            let non_null_values = values.iter().filter(|value| !value.is_null());

            let agg_value = if *distinct {
                non_null_values
                    .map(|value| {
                        serde_json::to_string(value).map_err(|_| {
                            (
                                StatusCode::INTERNAL_SERVER_ERROR,
                                Json(models::ErrorResponse {
                                    message: "unable to encode value".into(),
                                    details: serde_json::Value::Null,
                                }),
                            )
                        })
                    })
                    .collect::<Result<HashSet<_>>>()?
                    .len()
            } else {
                non_null_values.count()
            };
            serde_json::to_value(agg_value).map_err(|_| {
                (
                    StatusCode::INTERNAL_SERVER_ERROR,
                    Json(models::ErrorResponse {
                        message: "unable to encode value".into(),
                        details: serde_json::Value::Null,
                    }),
                )
            })
        }
        models::Aggregate::SingleColumn {
            column,
            field_path,
            function,
        } => {
            let values = rows
                .iter()
                .map(|row| eval_column_field_path(row, column, field_path, &BTreeMap::new()))
                .collect::<Result<Vec<_>>>()?;
            eval_aggregate_function(function, values)
        }
    }
}
// ANCHOR_END: eval_aggregate
// ANCHOR: eval_aggregate_function
fn eval_aggregate_function(
    function: &models::AggregateFunctionName,
    values: Vec<serde_json::Value>,
) -> Result<serde_json::Value> {
    let int_values = values
        .iter()
        .map(|value| {
            value
                .as_i64()
                .ok_or((
                    StatusCode::BAD_REQUEST,
                    Json(models::ErrorResponse {
                        message: "column is not an integer".into(),
                        details: serde_json::Value::Null,
                    }),
                ))?
                .try_into()
                .map_err(|_| {
                    (
                        StatusCode::BAD_REQUEST,
                        Json(models::ErrorResponse {
                            message: "column value out of range".into(),
                            details: serde_json::Value::Null,
                        }),
                    )
                })
        })
        .collect::<Result<Vec<i32>>>()?;
    let agg_value = match function.as_str() {
        "min" => Ok(int_values.iter().min()),
        "max" => Ok(int_values.iter().max()),
        _ => Err((
            StatusCode::BAD_REQUEST,
            Json(models::ErrorResponse {
                message: "invalid aggregation function".into(),
                details: serde_json::Value::Null,
            }),
        )),
    }?;
    serde_json::to_value(agg_value).map_err(|_| {
        (
            StatusCode::INTERNAL_SERVER_ERROR,
            Json(models::ErrorResponse {
                message: "unable to encode value".into(),
                details: serde_json::Value::Null,
            }),
        )
    })
}
// ANCHOR_END: eval_aggregate_function
// ANCHOR: sort
fn sort(
    collection_relationships: &BTreeMap<models::RelationshipName, models::Relationship>,
    variables: &BTreeMap<models::VariableName, serde_json::Value>,
    state: &AppState,
    collection: Vec<Row>,
    order_by: &Option<models::OrderBy>,
) -> Result<Vec<Row>> {
    match order_by {
        None => Ok(collection),
        Some(order_by) => {
            let mut copy = vec![];
            for item_to_insert in collection {
                let mut index = 0;
                for other in &copy {
                    if let Ordering::Greater = eval_order_by(
                        collection_relationships,
                        variables,
                        state,
                        order_by,
                        other,
                        &item_to_insert,
                    )? {
                        break;
                    }
                    index += 1;
                }
                copy.insert(index, item_to_insert);
            }
            Ok(copy)
        }
    }
}
// ANCHOR_END: sort
// ANCHOR: paginate
fn paginate<I: Iterator>(collection: I, limit: Option<u32>, offset: Option<u32>) -> Vec<I::Item> {
    let start = offset.unwrap_or(0).try_into().unwrap();
    match limit {
        Some(n) => collection.skip(start).take(n.try_into().unwrap()).collect(),
        None => collection.skip(start).collect(),
    }
}
// ANCHOR_END: paginate
// ANCHOR: eval_order_by
fn eval_order_by(
    collection_relationships: &BTreeMap<models::RelationshipName, models::Relationship>,
    variables: &BTreeMap<models::VariableName, serde_json::Value>,
    state: &AppState,
    order_by: &models::OrderBy,
    t1: &Row,
    t2: &Row,
) -> Result<Ordering> {
    let mut result = Ordering::Equal;

    for element in &order_by.elements {
        let v1 = eval_order_by_element(collection_relationships, variables, state, element, t1)?;
        let v2 = eval_order_by_element(collection_relationships, variables, state, element, t2)?;
        let x = match element.order_direction {
            models::OrderDirection::Asc => compare(v1, v2)?,
            models::OrderDirection::Desc => compare(v2, v1)?,
        };
        result = result.then(x);
    }

    Ok(result)
}
// ANCHOR_END: eval_order_by
// ANCHOR: compare
fn compare(v1: serde_json::Value, v2: serde_json::Value) -> Result<Ordering> {
    match (v1, v2) {
        (serde_json::Value::Null, serde_json::Value::Null) => Ok(Ordering::Equal),
        (serde_json::Value::Null, _) => Ok(Ordering::Less),
        (_, serde_json::Value::Null) => Ok(Ordering::Greater),

        (serde_json::Value::Bool(b1), serde_json::Value::Bool(b2)) => Ok(b1.cmp(&b2)),
        (serde_json::Value::Number(n1), serde_json::Value::Number(n2)) => {
            if n1.as_f64().unwrap() < n2.as_f64().unwrap() {
                Ok(Ordering::Less)
            } else {
                Ok(Ordering::Greater)
            }
        }
        (serde_json::Value::String(s1), serde_json::Value::String(s2)) => Ok(s1.cmp(&s2)),
        _ => Err((
            StatusCode::INTERNAL_SERVER_ERROR,
            Json(models::ErrorResponse {
                message: "cannot compare values".into(),
                details: serde_json::Value::Null,
            }),
        )),
    }
}
// ANCHOR_END: compare
// ANCHOR: eval_order_by_element
fn eval_order_by_element(
    collection_relationships: &BTreeMap<models::RelationshipName, models::Relationship>,
    variables: &BTreeMap<models::VariableName, serde_json::Value>,
    state: &AppState,
    element: &models::OrderByElement,
    item: &Row,
) -> Result<serde_json::Value> {
    match element.target.clone() {
        models::OrderByTarget::Column {
            name,
            field_path,
            path,
        } => eval_column_at_path(
            collection_relationships,
            variables,
            state,
            item,
            path,
            name,
            field_path,
        ),
        models::OrderByTarget::Aggregate { aggregate, path } => {
            let rows = eval_path(
                collection_relationships,
                variables,
                state,
                &path,
                &[item.clone()],
            )?;
            eval_aggregate(&aggregate, &rows)
        }
    }
}
// ANCHOR_END: eval_order_by_element
<<<<<<< HEAD
=======
// ANCHOR: eval_order_by_star_count_aggregate
fn eval_order_by_star_count_aggregate(
    collection_relationships: &BTreeMap<models::RelationshipName, models::Relationship>,
    variables: &BTreeMap<models::VariableName, serde_json::Value>,
    state: &AppState,
    item: &Row,
    path: Vec<models::PathElement>,
) -> Result<serde_json::Value> {
    let rows: Vec<Row> = eval_path(collection_relationships, variables, state, &path, item)?;
    Ok(rows.len().into())
}
// ANCHOR_END: eval_order_by_star_count_aggregate
// ANCHOR: eval_order_by_single_column_aggregate
#[allow(clippy::too_many_arguments)]
fn eval_order_by_single_column_aggregate(
    collection_relationships: &BTreeMap<models::RelationshipName, models::Relationship>,
    variables: &BTreeMap<models::VariableName, serde_json::Value>,
    state: &AppState,
    item: &Row,
    path: Vec<models::PathElement>,
    column_name: models::FieldName,
    field_path: Option<Vec<models::FieldName>>,
    function: AggregateFunctionName,
) -> Result<serde_json::Value> {
    let rows: Vec<Row> = eval_path(collection_relationships, variables, state, &path, item)?;
    let values = rows
        .iter()
        .map(|row| eval_column_field_path(row, &column_name, &field_path, &BTreeMap::new()))
        .collect::<Result<Vec<_>>>()?;
    eval_aggregate_function(&function, values)
}
// ANCHOR_END: eval_order_by_single_column_aggregate

>>>>>>> d1be19e9
// ANCHOR: eval_column_field_path
fn eval_column_field_path(
    row: &Row,
    column_name: &models::FieldName,
    field_path: &Option<Vec<models::FieldName>>,
    arguments: &BTreeMap<models::ArgumentName, models::Argument>,
) -> Result<serde_json::Value> {
    let column_value = eval_column(&BTreeMap::default(), row, column_name, arguments)?;
    match field_path {
        None => Ok(column_value),
        Some(path) => eval_field_path(path, column_value),
    }
}
// ANCHOR_END: eval_column_field_path
<<<<<<< HEAD
=======

>>>>>>> d1be19e9
// ANCHOR: eval_field_path
fn eval_field_path(
    path: &[ndc_models::FieldName],
    value: serde_json::Value,
) -> Result<serde_json::Value> {
    path.iter()
        .try_fold(&value, |value, field_name| value.get(field_name.as_str()))
        .cloned()
        .ok_or((
            StatusCode::BAD_REQUEST,
            Json(models::ErrorResponse {
                message: "invalid field path".into(),
                details: serde_json::Value::Null,
            }),
        ))
}
// ANCHOR_END: eval_field_path
<<<<<<< HEAD
// ANCHOR: eval_column_at_path
fn eval_column_at_path(
=======

// ANCHOR: eval_order_by_column
fn eval_order_by_column(
>>>>>>> d1be19e9
    collection_relationships: &BTreeMap<models::RelationshipName, models::Relationship>,
    variables: &BTreeMap<models::VariableName, serde_json::Value>,
    state: &AppState,
    item: &Row,
    path: Vec<models::PathElement>,
    name: models::FieldName,
    field_path: Option<Vec<models::FieldName>>,
) -> Result<serde_json::Value> {
    let rows: Vec<Row> = eval_path(
        collection_relationships,
        variables,
        state,
        &path,
        &[item.clone()],
    )?;
    if rows.len() > 1 {
        return Err((
            StatusCode::BAD_REQUEST,
            Json(models::ErrorResponse {
                message: "path elements used in sorting and grouping cannot yield multiple rows"
                    .into(),
                details: serde_json::Value::Null,
            }),
        ));
    }
    match rows.first() {
        Some(row) => eval_column_field_path(row, &name, &field_path, &BTreeMap::new()),
        None => Ok(serde_json::Value::Null),
    }
}
// ANCHOR_END: eval_column_at_path
// ANCHOR: eval_path
fn eval_path(
    collection_relationships: &BTreeMap<models::RelationshipName, models::Relationship>,
    variables: &BTreeMap<models::VariableName, serde_json::Value>,
    state: &AppState,
    path: &[models::PathElement],
    items: &[Row],
) -> Result<Vec<Row>> {
    let mut result: Vec<Row> = items.to_vec();

    for path_element in path {
        let relationship = collection_relationships
            .get(&path_element.relationship)
            .ok_or((
                StatusCode::BAD_REQUEST,
                Json(models::ErrorResponse {
                    message: "invalid relationship name in path".into(),
                    details: serde_json::Value::Null,
                }),
            ))?;
        result = eval_path_element(
            collection_relationships,
            variables,
            state,
            relationship,
            &path_element.arguments,
            &result,
            &path_element.predicate,
        )?;
    }

    Ok(result)
}
// ANCHOR_END: eval_path
// ANCHOR: eval_path_element
fn eval_path_element(
    collection_relationships: &BTreeMap<models::RelationshipName, models::Relationship>,
    variables: &BTreeMap<models::VariableName, serde_json::Value>,
    state: &AppState,
    relationship: &models::Relationship,
    arguments: &BTreeMap<models::ArgumentName, models::RelationshipArgument>,
    source: &[Row],
    predicate: &Option<Box<models::Expression>>,
) -> Result<Vec<Row>> {
    let mut matching_rows: Vec<Row> = vec![];

    // Note: Join strategy
    //
    // Rows can be related in two ways: 1) via a column mapping, and
    // 2) via collection arguments. Because collection arguments can be computed
    // using the columns on the source side of a relationship, in general
    // we need to compute the target collection once for each source row.
    // This join strategy can result in some target rows appearing in the
    // resulting row set more than once, if two source rows are both related
    // to the same target row.
    //
    // In practice, this is not an issue, either because a) the relationship
    // is computed in the course of evaluating a predicate, and all predicates are
    // implicitly or explicitly existentially quantified, or b) if the
    // relationship is computed in the course of evaluating an ordering, the path
    // should consist of all object relationships, and possibly terminated by a
    // single array relationship, so there should be no double counting.

    for src_row in source {
        let mut all_arguments = BTreeMap::new();

        for (argument_name, argument_value) in &relationship.arguments {
            if all_arguments
                .insert(
                    argument_name.clone(),
                    eval_relationship_argument(variables, src_row, argument_value)?,
                )
                .is_some()
            {
                return Err((
                    StatusCode::BAD_REQUEST,
                    Json(models::ErrorResponse {
                        message: "duplicate argument names".into(),
                        details: serde_json::Value::Null,
                    }),
                ));
            }
        }

        for (argument_name, argument_value) in arguments {
            if all_arguments
                .insert(
                    argument_name.clone(),
                    eval_relationship_argument(variables, src_row, argument_value)?,
                )
                .is_some()
            {
                return Err((
                    StatusCode::BAD_REQUEST,
                    Json(models::ErrorResponse {
                        message: "duplicate argument names".into(),
                        details: serde_json::Value::Null,
                    }),
                ));
            }
        }

        let target =
            get_collection_by_name(&relationship.target_collection, &all_arguments, state)?;

        for tgt_row in &target {
            if eval_column_mapping(relationship, src_row, tgt_row)?
                && if let Some(expression) = predicate {
                    eval_expression(
                        collection_relationships,
                        variables,
                        state,
                        expression,
                        &[],
                        tgt_row,
                    )?
                } else {
                    true
                }
            {
                matching_rows.push(tgt_row.clone());
            }
        }
    }

    Ok(matching_rows)
}
// ANCHOR_END: eval_path_element
// ANCHOR: eval_argument
fn eval_argument(
    variables: &BTreeMap<models::VariableName, serde_json::Value>,
    argument: &models::Argument,
) -> Result<serde_json::Value> {
    match argument {
        models::Argument::Variable { name } => {
            let value = variables
                .get(name)
                .ok_or((
                    StatusCode::BAD_REQUEST,
                    Json(models::ErrorResponse {
                        message: "invalid variable name".into(),
                        details: serde_json::Value::Null,
                    }),
                ))
                .cloned()?;
            Ok(value)
        }
        models::Argument::Literal { value } => Ok(value.clone()),
    }
}
// ANCHOR_END: eval_argument
// ANCHOR: eval_relationship_argument
fn eval_relationship_argument(
    variables: &BTreeMap<models::VariableName, serde_json::Value>,
    row: &Row,
    argument: &models::RelationshipArgument,
) -> Result<serde_json::Value> {
    match argument {
        models::RelationshipArgument::Variable { name } => {
            let value = variables
                .get(name)
                .ok_or((
                    StatusCode::BAD_REQUEST,
                    Json(models::ErrorResponse {
                        message: "invalid variable name".into(),
                        details: serde_json::Value::Null,
                    }),
                ))
                .cloned()?;
            Ok(value)
        }
        models::RelationshipArgument::Literal { value } => Ok(value.clone()),
        models::RelationshipArgument::Column { name } => {
            eval_column(&BTreeMap::default(), row, name, &BTreeMap::default())
        }
    }
}
// ANCHOR_END: eval_relationship_argument
// ANCHOR: eval_expression
// ANCHOR: eval_expression_signature
fn eval_expression(
    collection_relationships: &BTreeMap<models::RelationshipName, models::Relationship>,
    variables: &BTreeMap<models::VariableName, serde_json::Value>,
    state: &AppState,
    expr: &models::Expression,
    scopes: &[&Row],
    item: &Row,
) -> Result<bool> {
    // ANCHOR_END: eval_expression_signature
    // ANCHOR: eval_expression_logical
    match expr {
        models::Expression::And { expressions } => {
            for expr in expressions {
                if !eval_expression(
                    collection_relationships,
                    variables,
                    state,
                    expr,
                    scopes,
                    item,
                )? {
                    return Ok(false);
                }
            }
            Ok(true)
        }
        models::Expression::Or { expressions } => {
            for expr in expressions {
                if eval_expression(
                    collection_relationships,
                    variables,
                    state,
                    expr,
                    scopes,
                    item,
                )? {
                    return Ok(true);
                }
            }
            Ok(false)
        }
        models::Expression::Not { expression } => {
            let b = eval_expression(
                collection_relationships,
                variables,
                state,
                expression,
                scopes,
                item,
            )?;
            Ok(!b)
        }
        // ANCHOR_END: eval_expression_logical
        // ANCHOR: eval_expression_unary_operators
        models::Expression::UnaryComparisonOperator { column, operator } => match operator {
            models::UnaryComparisonOperator::IsNull => {
                let vals = eval_comparison_target(
                    collection_relationships,
                    variables,
                    state,
                    column,
                    item,
                )?;
                Ok(vals.is_null())
            }
        },
        // ANCHOR_END: eval_expression_unary_operators
        // ANCHOR: eval_expression_binary_operators
        models::Expression::BinaryComparisonOperator {
            column,
            operator,
            value,
        } => {
            let left_val =
                eval_comparison_target(collection_relationships, variables, state, column, item)?;
            let right_vals = eval_comparison_value(
                collection_relationships,
                variables,
                value,
                state,
                scopes,
                item,
            )?;
            eval_comparison_operator(operator, &left_val, right_vals)
        }
        // ANCHOR_END: eval_expression_binary_operators
        // ANCHOR: eval_expression_exists
        models::Expression::Exists {
            in_collection,
            predicate,
        } => {
            let query = models::Query {
                aggregates: None,
                fields: Some(IndexMap::new()),
                limit: None,
                offset: None,
                order_by: None,
                predicate: predicate.clone().map(|e| *e),
                groups: None,
            };
            let collection = eval_in_collection(
                collection_relationships,
                item,
                variables,
                state,
                in_collection,
            )?;
            let row_set = execute_query(
                collection_relationships,
                variables,
                state,
                &query,
                Root::PushCurrentRow(scopes),
                collection,
            )?;
            let rows: Vec<IndexMap<_, _>> = row_set.rows.ok_or((
                StatusCode::INTERNAL_SERVER_ERROR,
                Json(models::ErrorResponse {
                    message: "expected 'rows'".into(),
                    details: serde_json::Value::Null,
                }),
            ))?;
            Ok(!rows.is_empty())
        } // ANCHOR_END: eval_expression_exists
    }
}
// ANCHOR_END: eval_expression
// ANCHOR: eval_comparison_operator
fn eval_comparison_operator(
    operator: &models::ComparisonOperatorName,
    left_val: &serde_json::Value,
    right_vals: Vec<serde_json::Value>,
) -> std::prelude::v1::Result<bool, (StatusCode, Json<models::ErrorResponse>)> {
    match operator.as_str() {
        "eq" => {
            for right_val in &right_vals {
                if left_val == right_val {
                    return Ok(true);
                }
            }

            Ok(false)
        }
        // ANCHOR: eval_expression_custom_binary_operators
        "like" => {
            for regex_val in &right_vals {
                let column_str = left_val.as_str().ok_or((
                    StatusCode::BAD_REQUEST,
                    Json(models::ErrorResponse {
                        message: "regex is not a string".into(),
                        details: serde_json::Value::Null,
                    }),
                ))?;
                let regex_str = regex_val.as_str().ok_or((
                    StatusCode::BAD_REQUEST,
                    Json(models::ErrorResponse {
                        message: "regex is invalid".into(),
                        details: serde_json::Value::Null,
                    }),
                ))?;
                let regex = Regex::new(regex_str).map_err(|_| {
                    (
                        StatusCode::BAD_REQUEST,
                        Json(models::ErrorResponse {
                            message: "invalid regular expression".into(),
                            details: serde_json::Value::Null,
                        }),
                    )
                })?;
                if regex.is_match(column_str) {
                    return Ok(true);
                }
            }

            Ok(false)
        }
        // ANCHOR_END: eval_expression_custom_binary_operators
        // ANCHOR: eval_expression_binary_array_operators
        "in" => {
            for comparison_value in &right_vals {
                let right_vals = comparison_value.as_array().ok_or((
                    StatusCode::BAD_REQUEST,
                    Json(models::ErrorResponse {
                        message: "expected array".into(),
                        details: serde_json::Value::Null,
                    }),
                ))?;

                for right_val in right_vals {
                    if left_val == right_val {
                        return Ok(true);
                    }
                }
            }
            Ok(false)
        }
        // ANCHOR_END: eval_expression_binary_array_operators
        _ => Err((
            StatusCode::BAD_REQUEST,
            Json(models::ErrorResponse {
                message: "unknown binary comparison operator".into(),
                details: serde_json::Value::Null,
            }),
        )),
    }
}
// ANCHOR_END: eval_comparison_operator
// ANCHOR: eval_in_collection
fn eval_in_collection(
    collection_relationships: &BTreeMap<models::RelationshipName, models::Relationship>,
    item: &Row,
    variables: &BTreeMap<models::VariableName, serde_json::Value>,
    state: &AppState,
    in_collection: &models::ExistsInCollection,
) -> Result<Vec<Row>> {
    match in_collection {
        models::ExistsInCollection::Related {
            relationship,
            arguments,
        } => {
            let relationship = collection_relationships.get(relationship).ok_or((
                StatusCode::BAD_REQUEST,
                Json(models::ErrorResponse {
                    message: "relationship is undefined".into(),
                    details: serde_json::Value::Null,
                }),
            ))?;
            let source = vec![item.clone()];
            eval_path_element(
                collection_relationships,
                variables,
                state,
                relationship,
                arguments,
                &source,
                &None,
            )
        }
        models::ExistsInCollection::Unrelated {
            collection,
            arguments,
        } => {
            let arguments = arguments
                .iter()
                .map(|(k, v)| Ok((k.clone(), eval_relationship_argument(variables, item, v)?)))
                .collect::<Result<BTreeMap<_, _>>>()?;

            get_collection_by_name(collection, &arguments, state)
        }
        ndc_models::ExistsInCollection::NestedCollection {
            column_name,
            field_path,
            arguments,
        } => {
            let value =
                eval_column_field_path(item, column_name, &Some(field_path.clone()), arguments)?;
            serde_json::from_value(value).map_err(|_| {
                (
                    StatusCode::BAD_REQUEST,
                    Json(models::ErrorResponse {
                        message: "nested collection must be an array of objects".into(),
                        details: serde_json::Value::Null,
                    }),
                )
            })
        }
    }
}
// ANCHOR_END: eval_in_collection
// ANCHOR: eval_comparison_target
fn eval_comparison_target(
    collection_relationships: &BTreeMap<models::RelationshipName, models::Relationship>,
    variables: &BTreeMap<models::VariableName, serde_json::Value>,
    state: &AppState,
    target: &models::ComparisonTarget,
    item: &Row,
) -> Result<serde_json::Value> {
    match target {
<<<<<<< HEAD
        models::ComparisonTarget::Column { name, field_path } => {
            eval_column_field_path(item, name, field_path, &BTreeMap::new())
        }
        models::ComparisonTarget::Aggregate { aggregate, path } => {
            let rows: Vec<Row> = eval_path(
                collection_relationships,
                variables,
                state,
                path,
                &[item.clone()],
            )?;
            eval_aggregate(aggregate, &rows)
=======
        models::ComparisonTarget::Column {
            name,
            field_path,
            path,
        } => {
            let rows = eval_path(collection_relationships, variables, state, path, item)?;
            let mut values = vec![];
            for row in &rows {
                let value = eval_column_field_path(row, name, field_path, &BTreeMap::new())?;
                values.push(value);
            }
            Ok(values)
        }
        models::ComparisonTarget::RootCollectionColumn { name, field_path } => {
            let value = eval_column_field_path(root, name, field_path, &BTreeMap::new())?;
            Ok(vec![value])
>>>>>>> d1be19e9
        }
    }
}
// ANCHOR_END: eval_comparison_target
// ANCHOR: eval_column
fn eval_column(
    variables: &BTreeMap<models::VariableName, serde_json::Value>,
    row: &Row,
    column_name: &models::FieldName,
    arguments: &BTreeMap<models::ArgumentName, models::Argument>,
) -> Result<serde_json::Value> {
    let column = row.get(column_name).cloned().ok_or((
        StatusCode::BAD_REQUEST,
        Json(models::ErrorResponse {
            message: "invalid column name".into(),
            details: serde_json::Value::Null,
        }),
    ))?;

    if let Some(array) = column.as_array() {
        let limit_argument = arguments.get("limit").ok_or((
            StatusCode::BAD_REQUEST,
            Json(models::ErrorResponse {
                message: format!("Expected argument 'limit' in column {column_name}"),
                details: serde_json::Value::Null,
            }),
        ))?;
        let limit =
            serde_json::from_value::<Option<usize>>(eval_argument(variables, limit_argument)?)
                .map_err(|_| {
                    (
                        StatusCode::BAD_REQUEST,
                        Json(models::ErrorResponse {
                            message: "limit must be null or an integer".into(),
                            details: serde_json::Value::Null,
                        }),
                    )
                })?;

        let result_array = array[0..limit.unwrap_or(array.len())].to_vec();

        Ok(serde_json::Value::Array(result_array))
    } else {
        Ok(column)
    }
}
// ANCHOR_END: eval_column
// ANCHOR: eval_comparison_value
fn eval_comparison_value(
    collection_relationships: &BTreeMap<models::RelationshipName, models::Relationship>,
    variables: &BTreeMap<models::VariableName, serde_json::Value>,
    comparison_value: &models::ComparisonValue,
    state: &AppState,
    scopes: &[&Row],
    item: &Row,
) -> Result<Vec<serde_json::Value>> {
    match comparison_value {
        models::ComparisonValue::Column {
            name,
            field_path,
            path,
            scope,
        } => {
            let scope = scope.map_or(Ok(item), |scope| {
                if scope == 0 {
                    Ok(item)
                } else {
                    Ok(*scopes.get(scopes.len() - 1 - scope).ok_or((
                        StatusCode::BAD_REQUEST,
                        Json(models::ErrorResponse {
                            message: "named scope is invalid".into(),
                            details: serde_json::Value::Null,
                        }),
                    ))?)
                }
            })?;

            let items = eval_path(
                collection_relationships,
                variables,
                state,
                path,
                &[scope.clone()],
            )?;

            items
                .iter()
                .map(|item| eval_column_field_path(item, name, field_path, &BTreeMap::new()))
                .collect()
        }
        models::ComparisonValue::Scalar { value } => Ok(vec![value.clone()]),
        models::ComparisonValue::Variable { name } => {
            let value = variables
                .get(name)
                .ok_or((
                    StatusCode::BAD_REQUEST,
                    Json(models::ErrorResponse {
                        message: "invalid variable name".into(),
                        details: serde_json::Value::Null,
                    }),
                ))
                .cloned()?;
            Ok(vec![value])
        }
    }
}
// ANCHOR_END: eval_comparison_value
// ANCHOR: eval_nested_field
fn eval_nested_field(
    collection_relationships: &BTreeMap<models::RelationshipName, models::Relationship>,
    variables: &BTreeMap<models::VariableName, serde_json::Value>,
    state: &AppState,
    value: serde_json::Value,
    nested_field: &models::NestedField,
) -> Result<models::RowFieldValue> {
    match nested_field {
        models::NestedField::Object(nested_object) => {
            let full_row: Row = serde_json::from_value(value).map_err(|_| {
                (
                    StatusCode::BAD_REQUEST,
                    Json(models::ErrorResponse {
                        message: "Expected object".into(),
                        details: serde_json::Value::Null,
                    }),
                )
            })?;
            let row = eval_row(
                &nested_object.fields,
                collection_relationships,
                variables,
                state,
                &full_row,
            )?;
            Ok(models::RowFieldValue(serde_json::to_value(row).map_err(
                |_| {
                    (
                        StatusCode::INTERNAL_SERVER_ERROR,
                        Json(models::ErrorResponse {
                            message: "Cannot encode rowset".into(),
                            details: serde_json::Value::Null,
                        }),
                    )
                },
            )?))
        }
        models::NestedField::Array(models::NestedArray { fields }) => {
            let array: Vec<serde_json::Value> = serde_json::from_value(value).map_err(|_| {
                (
                    StatusCode::BAD_REQUEST,
                    Json(models::ErrorResponse {
                        message: "Expected array".into(),
                        details: serde_json::Value::Null,
                    }),
                )
            })?;

            let result_array = array
                .into_iter()
                .map(|value| {
                    eval_nested_field(
                        collection_relationships,
                        variables,
                        state,
                        value.clone(),
                        fields,
                    )
                })
                .collect::<Result<Vec<_>>>()?;
            Ok(models::RowFieldValue(
                serde_json::to_value(result_array).map_err(|_| {
                    (
                        StatusCode::INTERNAL_SERVER_ERROR,
                        Json(models::ErrorResponse {
                            message: "Cannot encode rowset".into(),
                            details: serde_json::Value::Null,
                        }),
                    )
                })?,
            ))
        }
        ndc_models::NestedField::Collection(models::NestedCollection { query }) => {
            let collection = serde_json::from_value::<Vec<Row>>(value).map_err(|_| {
                (
                    StatusCode::INTERNAL_SERVER_ERROR,
                    Json(models::ErrorResponse {
                        message: "cannot decode rows".into(),
                        details: serde_json::Value::Null,
                    }),
                )
            })?;

            let row_set = execute_query(
                collection_relationships,
                variables,
                state,
                query,
                Root::Reset,
                collection,
            )?;

            let row_set_json = serde_json::to_value(row_set).map_err(|_| {
                (
                    StatusCode::INTERNAL_SERVER_ERROR,
                    Json(models::ErrorResponse {
                        message: "cannot encode rowset".into(),
                        details: serde_json::Value::Null,
                    }),
                )
            })?;

            Ok(models::RowFieldValue(row_set_json))
        }
    }
}
// ANCHOR_END: eval_nested_field
// ANCHOR: eval_field
fn eval_field(
    collection_relationships: &BTreeMap<models::RelationshipName, models::Relationship>,
    variables: &BTreeMap<models::VariableName, serde_json::Value>,
    state: &AppState,
    field: &models::Field,
    item: &Row,
) -> Result<models::RowFieldValue> {
    match field {
        models::Field::Column {
            column,
            fields,
            arguments,
        } => {
            let col_val = eval_column(variables, item, column, arguments)?;
            match fields {
                None => Ok(models::RowFieldValue(col_val)),
                Some(nested_field) => eval_nested_field(
                    collection_relationships,
                    variables,
                    state,
                    col_val,
                    nested_field,
                ),
            }
        }
        models::Field::Relationship {
            relationship,
            arguments,
            query,
        } => {
            let relationship = collection_relationships.get(relationship).ok_or((
                StatusCode::BAD_REQUEST,
                Json(models::ErrorResponse {
                    message: "relationship is undefined".into(),
                    details: serde_json::Value::Null,
                }),
            ))?;
            let source = vec![item.clone()];
            let collection = eval_path_element(
                collection_relationships,
                variables,
                state,
                relationship,
                arguments,
                &source,
                &None,
            )?;
            let row_set = execute_query(
                collection_relationships,
                variables,
                state,
                query,
                Root::Reset,
                collection,
            )?;
            let row_set_json = serde_json::to_value(row_set).map_err(|_| {
                (
                    StatusCode::INTERNAL_SERVER_ERROR,
                    Json(models::ErrorResponse {
                        message: "cannot encode rowset".into(),
                        details: serde_json::Value::Null,
                    }),
                )
            })?;
            Ok(models::RowFieldValue(row_set_json))
        }
    }
}
// ANCHOR_END: eval_field
// ANCHOR: query_explain
async fn post_query_explain(
    Json(_request): Json<models::QueryRequest>,
) -> Result<Json<models::ExplainResponse>> {
    Err((
        StatusCode::NOT_IMPLEMENTED,
        Json(models::ErrorResponse {
            message: "explain is not supported".into(),
            details: serde_json::Value::Null,
        }),
    ))
}
// ANCHOR_END: query_explain
// ANCHOR: mutation_explain
async fn post_mutation_explain(
    Json(_request): Json<models::MutationRequest>,
) -> Result<Json<models::ExplainResponse>> {
    Err((
        StatusCode::NOT_IMPLEMENTED,
        Json(models::ErrorResponse {
            message: "explain is not supported".into(),
            details: serde_json::Value::Null,
        }),
    ))
}
// ANCHOR_END: mutation_explain
// ANCHOR: post_mutation_signature
async fn post_mutation(
    State(state): State<Arc<Mutex<AppState>>>,
    Json(request): Json<models::MutationRequest>,
) -> Result<Json<models::MutationResponse>> {
    // ANCHOR_END: post_mutation_signature
    // ANCHOR: post_mutation
    if request.operations.len() > 1 {
        Err((
            StatusCode::NOT_IMPLEMENTED,
            Json(models::ErrorResponse {
                message: "transactional mutations are not supported".into(),
                details: serde_json::Value::Null,
            }),
        ))
    } else {
        let mut state = state.lock().await;

        let mut operation_results = vec![];

        for operation in &request.operations {
            let operation_result = execute_mutation_operation(
                &mut state,
                &request.collection_relationships,
                operation,
            )?;
            operation_results.push(operation_result);
        }

        Ok(Json(models::MutationResponse { operation_results }))
    }
}
// ANCHOR_END: post_mutation
// ANCHOR: execute_mutation_operation
fn execute_mutation_operation(
    state: &mut AppState,
    collection_relationships: &BTreeMap<models::RelationshipName, models::Relationship>,
    operation: &models::MutationOperation,
) -> Result<models::MutationOperationResults> {
    match operation {
        models::MutationOperation::Procedure {
            name,
            arguments,
            fields,
        } => execute_procedure(state, name, arguments, fields, collection_relationships),
    }
}
// ANCHOR_END: execute_mutation_operation
// ANCHOR: execute_procedure_signature
fn execute_procedure(
    state: &mut AppState,
    name: &models::ProcedureName,
    arguments: &BTreeMap<models::ArgumentName, serde_json::Value>,
    fields: &Option<models::NestedField>,
    collection_relationships: &BTreeMap<models::RelationshipName, models::Relationship>,
) -> std::result::Result<models::MutationOperationResults, (StatusCode, Json<models::ErrorResponse>)>
// ANCHOR_END: execute_procedure_signature
// ANCHOR: execute_procedure_signature_impl
{
    match name.as_str() {
        "upsert_article" => {
            execute_upsert_article(state, arguments, fields, collection_relationships)
        }
        "delete_articles" => {
            execute_delete_articles(state, arguments, fields, collection_relationships)
        }
        _ => Err((
            StatusCode::BAD_REQUEST,
            Json(models::ErrorResponse {
                message: "unknown procedure".into(),
                details: serde_json::Value::Null,
            }),
        )),
    }
}
// ANCHOR_END: execute_procedure_signature_impl
// ANCHOR: execute_upsert_article
fn execute_upsert_article(
    state: &mut AppState,
    arguments: &BTreeMap<models::ArgumentName, serde_json::Value>,
    fields: &Option<models::NestedField>,
    collection_relationships: &BTreeMap<models::RelationshipName, models::Relationship>,
) -> std::result::Result<models::MutationOperationResults, (StatusCode, Json<models::ErrorResponse>)>
{
    let article = arguments.get("article").ok_or((
        StatusCode::BAD_REQUEST,
        Json(models::ErrorResponse {
            message: "Expected argument 'article'".into(),
            details: serde_json::Value::Null,
        }),
    ))?;
    let article_obj: Row = serde_json::from_value(article.clone()).map_err(|_| {
        (
            StatusCode::BAD_REQUEST,
            Json(models::ErrorResponse {
                message: "article must be an object".into(),
                details: serde_json::Value::Null,
            }),
        )
    })?;
    let id = article_obj.get("id").ok_or((
        StatusCode::BAD_REQUEST,
        Json(models::ErrorResponse {
            message: "article missing field 'id'".into(),
            details: serde_json::Value::Null,
        }),
    ))?;
    let id_int = id
        .as_i64()
        .ok_or((
            StatusCode::BAD_REQUEST,
            Json(models::ErrorResponse {
                message: "id must be an integer".into(),
                details: serde_json::Value::Null,
            }),
        ))?
        .try_into()
        .map_err(|_| {
            (
                StatusCode::BAD_REQUEST,
                Json(models::ErrorResponse {
                    message: "id out of range".into(),
                    details: serde_json::Value::Null,
                }),
            )
        })?;
    let old_row = state.articles.insert(id_int, article_obj);

    Ok(models::MutationOperationResults::Procedure {
        result: old_row.map_or(Ok(serde_json::Value::Null), |old_row| {
            let old_row_value = serde_json::to_value(old_row).map_err(|_| {
                (
                    StatusCode::INTERNAL_SERVER_ERROR,
                    Json(models::ErrorResponse {
                        message: "cannot encode response".into(),
                        details: serde_json::Value::Null,
                    }),
                )
            })?;

            let old_row_fields = match fields {
                None => Ok(models::RowFieldValue(old_row_value)),
                Some(nested_field) => eval_nested_field(
                    collection_relationships,
                    &BTreeMap::new(),
                    state,
                    old_row_value,
                    nested_field,
                ),
            }?;

            Ok(old_row_fields.0)
        })?,
    })
}
// ANCHOR_END: execute_upsert_article
// ANCHOR: execute_delete_articles
fn execute_delete_articles(
    state: &mut AppState,
    arguments: &BTreeMap<models::ArgumentName, serde_json::Value>,
    fields: &Option<models::NestedField>,
    collection_relationships: &BTreeMap<models::RelationshipName, models::Relationship>,
) -> std::result::Result<models::MutationOperationResults, (StatusCode, Json<models::ErrorResponse>)>
{
    let predicate_value = arguments.get("where").ok_or((
        StatusCode::BAD_REQUEST,
        Json(models::ErrorResponse {
            message: "Expected argument 'where'".into(),
            details: serde_json::Value::Null,
        }),
    ))?;
    let predicate: models::Expression =
        serde_json::from_value(predicate_value.clone()).map_err(|_| {
            (
                StatusCode::BAD_REQUEST,
                Json(models::ErrorResponse {
                    message: "Bad predicate".into(),
                    details: serde_json::Value::Null,
                }),
            )
        })?;

    let mut removed: Vec<Row> = vec![];

    let state_snapshot = state.clone();

    for article in state.articles.values_mut() {
        if eval_expression(
            &BTreeMap::new(),
            &BTreeMap::new(),
            &state_snapshot,
            &predicate,
            &[],
            article,
        )? {
            removed.push(article.clone());
        }
    }

    let removed_value = serde_json::to_value(removed).map_err(|_| {
        (
            StatusCode::INTERNAL_SERVER_ERROR,
            Json(models::ErrorResponse {
                message: "cannot encode response".into(),
                details: serde_json::Value::Null,
            }),
        )
    })?;

    let removed_fields = match fields {
        None => Ok(models::RowFieldValue(removed_value)),
        Some(nested_field) => eval_nested_field(
            collection_relationships,
            &BTreeMap::new(),
            &state_snapshot,
            removed_value,
            nested_field,
        ),
    }?;

    Ok(models::MutationOperationResults::Procedure {
        result: removed_fields.0,
    })
}
// ANCHOR_END: execute_delete_articles

fn eval_column_mapping(
    relationship: &models::Relationship,
    src_row: &Row,
    tgt_row: &Row,
) -> Result<bool> {
    for (src_column, tgt_column) in &relationship.column_mapping {
        let src_value = eval_column(
            &BTreeMap::default(),
            src_row,
            src_column,
            &BTreeMap::default(),
        )?;
        let tgt_value = eval_column(
            &BTreeMap::default(),
            tgt_row,
            tgt_column,
            &BTreeMap::default(),
        )?;
        if src_value != tgt_value {
            return Ok(false);
        }
    }
    Ok(true)
}

#[cfg(test)]
mod tests {
    use async_trait::async_trait;
    use axum::{extract::State, Json};
    use goldenfile::Mint;
    use ndc_models as models;
    use ndc_test::{
        configuration::{TestConfiguration, TestGenerationConfiguration, TestOptions},
        connector::Connector,
        error::{Error, Result},
        reporter::TestResults,
        test_cases::query::validate::validate_response,
        test_connector,
    };
    use std::{
        fs::{self, File},
        io::Write,
        path::PathBuf,
        sync::Arc,
    };
    use tokio::sync::Mutex;

    use crate::{get_capabilities, get_schema, init_app_state, post_mutation, post_query};

    #[test]
    fn test_capabilities() {
        tokio_test::block_on(async {
            let test_dir = PathBuf::from(env!("CARGO_MANIFEST_DIR")).join("tests");

            let mut mint = Mint::new(&test_dir);

            let expected_path = PathBuf::from_iter(["capabilities", "expected.json"]);

            let response = crate::get_capabilities().await;

            let mut expected = mint.new_goldenfile(expected_path).unwrap();

            let response_json = serde_json::to_string_pretty(&response.0).unwrap();

            write!(expected, "{response_json}").unwrap();

            // Test roundtrip
            assert_eq!(
                response.0,
                serde_json::from_str(response_json.as_str()).unwrap()
            );
        });
    }

    #[test]
    fn test_schema() {
        tokio_test::block_on(async {
            let test_dir = PathBuf::from(env!("CARGO_MANIFEST_DIR")).join("tests");

            let mut mint = Mint::new(&test_dir);

            let expected_path = PathBuf::from_iter(["schema", "expected.json"]);

            let response = crate::get_schema().await;

            let mut expected = mint.new_goldenfile(expected_path).unwrap();

            write!(
                expected,
                "{}",
                serde_json::to_string_pretty(&response.0).unwrap()
            )
            .unwrap();
        });
    }

    #[test]
    fn test_query() {
        tokio_test::block_on(async {
            let schema = crate::get_schema().await;

            let test_dir = PathBuf::from(env!("CARGO_MANIFEST_DIR")).join("tests");

            let mut mint = Mint::new(&test_dir);

            for input_file in fs::read_dir(test_dir.join("query")).unwrap() {
                let entry = input_file.unwrap();
                let request = {
                    let path = entry.path();
                    assert!(path.is_dir());
                    let req_path = path.join("request.json");
                    let req_file = File::open(req_path).unwrap();
                    serde_json::from_reader::<_, models::QueryRequest>(req_file).unwrap()
                };

                let path = entry.path();
                let test_name = path.file_name().unwrap().to_str().unwrap();

                let expected_path = { PathBuf::from_iter(["query", test_name, "expected.json"]) };

                let state = Arc::new(Mutex::new(crate::init_app_state()));
                let response = crate::post_query(State(state), Json(request.clone()))
                    .await
                    .unwrap();

                validate_response(&schema, &request, &response)
                    .unwrap_or_else(|_| panic!("unable to validate response in test {test_name}"));

                let mut expected = mint.new_goldenfile(expected_path).unwrap();

                write!(
                    expected,
                    "{}",
                    serde_json::to_string_pretty(&response.0).unwrap()
                )
                .unwrap();
            }
        });
    }

    #[test]
    fn test_mutation() {
        tokio_test::block_on(async {
            let test_dir = PathBuf::from(env!("CARGO_MANIFEST_DIR")).join("tests");

            let mut mint = Mint::new(&test_dir);

            for input_file in fs::read_dir(test_dir.join("mutation")).unwrap() {
                let entry = input_file.unwrap();
                let request = {
                    let path = entry.path();
                    assert!(path.is_dir());
                    let req_path = path.join("request.json");
                    let req_file = File::open(req_path).unwrap();
                    serde_json::from_reader::<_, models::MutationRequest>(req_file).unwrap()
                };

                let expected_path = {
                    let path = entry.path();
                    let test_name = path.file_name().unwrap().to_str().unwrap();
                    PathBuf::from_iter(["mutation", test_name, "expected.json"])
                };

                let state = Arc::new(Mutex::new(crate::init_app_state()));
                let response = crate::post_mutation(State(state), Json(request))
                    .await
                    .unwrap();

                let mut expected = mint.new_goldenfile(expected_path).unwrap();

                write!(
                    expected,
                    "{}",
                    serde_json::to_string_pretty(&response.0).unwrap()
                )
                .unwrap();
            }
        });
    }

    struct Reference {
        state: crate::AppState,
    }

    #[async_trait(?Send)]
    impl Connector for Reference {
        async fn get_capabilities(&self) -> Result<models::CapabilitiesResponse> {
            Ok(get_capabilities().await.0)
        }

        async fn get_schema(&self) -> Result<models::SchemaResponse> {
            Ok(get_schema().await.0)
        }

        async fn query(&self, request: models::QueryRequest) -> Result<models::QueryResponse> {
            Ok(post_query(
                State(Arc::new(Mutex::new(self.state.clone()))),
                Json(request),
            )
            .await
            .map_err(|(_, Json(err))| Error::ConnectorError(err))?
            .0)
        }

        async fn mutation(
            &self,
            request: models::MutationRequest,
        ) -> Result<models::MutationResponse> {
            Ok(post_mutation(
                State(Arc::new(Mutex::new(self.state.clone()))),
                Json(request),
            )
            .await
            .map_err(|(_, Json(err))| Error::ConnectorError(err))?
            .0)
        }
    }

    #[test]
    fn test_ndc_test() {
        tokio_test::block_on(async {
            let configuration = TestConfiguration {
                seed: None,
                snapshots_dir: None,
                gen_config: TestGenerationConfiguration::default(),
                options: TestOptions::default(),
            };
            let connector = Reference {
                state: init_app_state(),
            };
            let mut reporter = TestResults::default();
            test_connector(&configuration, &connector, &mut reporter).await;
            assert!(reporter.failures.is_empty());
        });
    }
}<|MERGE_RESOLUTION|>--- conflicted
+++ resolved
@@ -234,9 +234,6 @@
                     filter_by: Some(models::LeafCapability {}),
                     order_by: Some(models::LeafCapability {}),
                     aggregates: Some(models::LeafCapability {}),
-                    nested_collections: Some(models::LeafCapability {}),
-                },
-                exists: models::ExistsCapabilities {
                     nested_collections: Some(models::LeafCapability {}),
                 },
             },
@@ -1557,42 +1554,6 @@
     }
 }
 // ANCHOR_END: eval_order_by_element
-<<<<<<< HEAD
-=======
-// ANCHOR: eval_order_by_star_count_aggregate
-fn eval_order_by_star_count_aggregate(
-    collection_relationships: &BTreeMap<models::RelationshipName, models::Relationship>,
-    variables: &BTreeMap<models::VariableName, serde_json::Value>,
-    state: &AppState,
-    item: &Row,
-    path: Vec<models::PathElement>,
-) -> Result<serde_json::Value> {
-    let rows: Vec<Row> = eval_path(collection_relationships, variables, state, &path, item)?;
-    Ok(rows.len().into())
-}
-// ANCHOR_END: eval_order_by_star_count_aggregate
-// ANCHOR: eval_order_by_single_column_aggregate
-#[allow(clippy::too_many_arguments)]
-fn eval_order_by_single_column_aggregate(
-    collection_relationships: &BTreeMap<models::RelationshipName, models::Relationship>,
-    variables: &BTreeMap<models::VariableName, serde_json::Value>,
-    state: &AppState,
-    item: &Row,
-    path: Vec<models::PathElement>,
-    column_name: models::FieldName,
-    field_path: Option<Vec<models::FieldName>>,
-    function: AggregateFunctionName,
-) -> Result<serde_json::Value> {
-    let rows: Vec<Row> = eval_path(collection_relationships, variables, state, &path, item)?;
-    let values = rows
-        .iter()
-        .map(|row| eval_column_field_path(row, &column_name, &field_path, &BTreeMap::new()))
-        .collect::<Result<Vec<_>>>()?;
-    eval_aggregate_function(&function, values)
-}
-// ANCHOR_END: eval_order_by_single_column_aggregate
-
->>>>>>> d1be19e9
 // ANCHOR: eval_column_field_path
 fn eval_column_field_path(
     row: &Row,
@@ -1607,10 +1568,6 @@
     }
 }
 // ANCHOR_END: eval_column_field_path
-<<<<<<< HEAD
-=======
-
->>>>>>> d1be19e9
 // ANCHOR: eval_field_path
 fn eval_field_path(
     path: &[ndc_models::FieldName],
@@ -1628,14 +1585,8 @@
         ))
 }
 // ANCHOR_END: eval_field_path
-<<<<<<< HEAD
 // ANCHOR: eval_column_at_path
 fn eval_column_at_path(
-=======
-
-// ANCHOR: eval_order_by_column
-fn eval_order_by_column(
->>>>>>> d1be19e9
     collection_relationships: &BTreeMap<models::RelationshipName, models::Relationship>,
     variables: &BTreeMap<models::VariableName, serde_json::Value>,
     state: &AppState,
@@ -2125,7 +2076,6 @@
     item: &Row,
 ) -> Result<serde_json::Value> {
     match target {
-<<<<<<< HEAD
         models::ComparisonTarget::Column { name, field_path } => {
             eval_column_field_path(item, name, field_path, &BTreeMap::new())
         }
@@ -2138,24 +2088,6 @@
                 &[item.clone()],
             )?;
             eval_aggregate(aggregate, &rows)
-=======
-        models::ComparisonTarget::Column {
-            name,
-            field_path,
-            path,
-        } => {
-            let rows = eval_path(collection_relationships, variables, state, path, item)?;
-            let mut values = vec![];
-            for row in &rows {
-                let value = eval_column_field_path(row, name, field_path, &BTreeMap::new())?;
-                values.push(value);
-            }
-            Ok(values)
-        }
-        models::ComparisonTarget::RootCollectionColumn { name, field_path } => {
-            let value = eval_column_field_path(root, name, field_path, &BTreeMap::new())?;
-            Ok(vec![value])
->>>>>>> d1be19e9
         }
     }
 }
