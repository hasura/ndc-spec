--- conflicted
+++ resolved
@@ -1561,12 +1561,7 @@
 
     for operation in request.operations.iter() {
         let operation_result =
-<<<<<<< HEAD
-            execute_mutation_operation(&mut state, &request.collection_relationships, operation)
-                .await?;
-=======
             execute_mutation_operation(&mut state, &request.collection_relationships, operation)?;
->>>>>>> cc036ae8
         operation_results.push(operation_result);
     }
 
