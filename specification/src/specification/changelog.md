--- conflicted
+++ resolved
@@ -1,6 +1,5 @@
 # Changelog
 
-<<<<<<< HEAD
 ## `0.2.0`
 
 ### Breaking Changes
@@ -26,14 +25,13 @@
 ### Filter by aggregates
 
 `ComparisonTarget` was extended to allow [filtering by aggregates](./queries/filtering.md#computing-an-aggregate).
-=======
+
 ## `0.1.6`
 
 ### Specification
 
 - `EXISTS` expressions can now query nested collections
 
->>>>>>> d1be19e9
 ## `0.1.5`
 
 ### Rust Libraries
