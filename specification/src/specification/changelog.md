# Changelog

<<<<<<< HEAD
## `0.2.0`

### Breaking Changes

- `ComparisonTarget::RootCollectionColumn` was removed and replaced by _named scopes_ ([RFC](https://github.com/hasura/ndc-spec/blob/36855ff20dcbd7d129427794aee9746b895390af/rfcs/0015-named-scopes.md))
- `path` was removed from `ComparisonTarget::Column` ([RFC](https://github.com/hasura/ndc-spec/blob/36855ff20dcbd7d129427794aee9746b895390af/rfcs/0011-no-paths-in-comparison-target.md))

### Specification

### Grouping

A [new section was added to the specification](../specification/queries/grouping.md) which allows callers to group rows and aggregate within groups, generalizing SQL's `GROUP BY` functionality.

### Named scopes

Root column references were generalized to _named scopes_. Scopes are introduced by `EXISTS` expressions, and named scopes allow [references to columns outside of the current scope](../specification/queries/filtering.md#referencing-a-column-from-a-collection-in-scope); that is, outside the `EXISTS` expression. Unlike root column references, named scopes allow the caller to refer to columns in any collection in scope, and not just the root collection.

### Filter by aggregates

`ComparisonTarget` was extended to allow [filtering by aggregates](../specification/queries/filtering.md#computing-an-aggregate).
=======
## `0.1.5`
>>>>>>> 78f52768

### Rust Libraries

- Add newtypes for string types
<<<<<<< HEAD
- Remove duplication by setting values in the workspace file
- Export the specification version from `ndc-models`
=======
- Expose the specification version in `ndc-models`
>>>>>>> 78f52768

## `0.1.4`

### Specification

- Aggregates over nested fields

### `ndc-test`

- Replay test folders in alphabetical order

### Fixes

- Add `impl Default` for `NestedFieldCapabilities`

## `0.1.3`

### Specification

- Support field-level arguments
- Support filtering and ordering by values of nested fields
- Added a `biginteger` [type representation](./schema/scalar-types.md#type-representations)

### `ndc-test`

- Validate all response types
- Release pipeline for ndc-test CLI

### Rust Libraries

- Upgrade Rust to v1.78.0, and the Rust dependencies to their latest versions
- Add back features for native-tls vs rustls

## `0.1.2`

### Specification

- More [type representations](./schema/scalar-types.md#type-representations) were added, and some were deprecated.

### Rust Libraries

- Upgrade to Rust v1.77
- The `ndc-client` library was removed. Clients are advised to use the new `ndc-models` library for type definitions, and to use a HTTP client library of their choice directly.

## `0.1.1`

### Specification

- [Equality operators were more precisely specified](./schema/scalar-types.md#note-syntactic-equality)
- Scalar types can now specify [representations](./schema/scalar-types.md#type-representations)

### `ndc-test`

- Aggregate tests are gated behind the aggregates capability
- Automatic tests are now generated for exists predicates
- Automatic tests are now generated for `single_column` aggregates

### Rust Libraries

- `rustls` is supported instead of `native-tls` using a Cargo feature.
- Upgrade `opentelemetry` to v0.22.0
- `colored` dependency removed in favor of `colorful`

## `0.1.0`

### Terminology

Tables are now known as _collections_.

### Collection Names

Collection names are now single strings instead of arrays of strings. The array structure was previously used to represent qualification by a schema or database name, but the structure was not used anywhere on the client side, and had no semantic meaning. GDC now abstracts over these concepts, and expects relations to be named by strings.

### No Configuration

The configuration header convention was removed. Connectors are now expected to manage their own configuration, and a connector URL fully represents that connector with its pre-specified configuration.

### No Database Concepts in GDC

GDC no longer sends any metadata to indicate database-specific concepts. For example, a Collection used to indicate whether it was a Collection or view. Such metadata would be passed back in the query IR, to help the connector disambiguate which database object to query. When we proposed adding functions, we would have had to add a new type to disambiguate nullary functions from collections, etc. Instead, we now expect connectors to understand their own schema, and understand the query IR that they receive, as long as it is compatible with their GDC schema.

Column types are no longer sent in the query and mutation requests.

Tables, views and functions are unified under a single concept called "collections". GDC does not care how queries and mutations on relations are implemented.

### Collection Arguments

Collection arguments were added to relations in order to support use cases like table-valued functions and certain REST endpoints. Relationships can determine collection arguments.

### Functions

Collections which return a single column and a single row are also called "functions", and identified separately in the schema response.

### Field Arguments

Field arguments were added to fields in order to support use cases like computed fields.

### Operators

The equality operator is now expected on every scalar type implicitly. 

_Note_: it was already implicitly supported by any connector advertising the `variables` capability, which imposes column equality constraints in each row set fetched in a forall query.

The equality operator will have semantics assigned for the purposes of testing.

Scalars can define additional operators, whose semantics are opaque.

### Procedures

Proceduress were added to the list of available mutation operation types

### Schema

- Scalar types were moved to the schema endpoint
- The `object_types` field was added to the schema endpoint

### Raw Queries

The raw query endpoint was removed, since it cannot be given any useful semantics across all implementations.

### Datasets

The datasets endpoints were removed from the specification, because there was no way to usefully use it without prior knowledge of its implementation.<|MERGE_RESOLUTION|>--- conflicted
+++ resolved
@@ -1,6 +1,5 @@
 # Changelog
 
-<<<<<<< HEAD
 ## `0.2.0`
 
 ### Breaking Changes
@@ -21,19 +20,13 @@
 ### Filter by aggregates
 
 `ComparisonTarget` was extended to allow [filtering by aggregates](../specification/queries/filtering.md#computing-an-aggregate).
-=======
 ## `0.1.5`
->>>>>>> 78f52768
 
 ### Rust Libraries
 
 - Add newtypes for string types
-<<<<<<< HEAD
 - Remove duplication by setting values in the workspace file
 - Export the specification version from `ndc-models`
-=======
-- Expose the specification version in `ndc-models`
->>>>>>> 78f52768
 
 ## `0.1.4`
 
