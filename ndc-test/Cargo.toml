--- conflicted
+++ resolved
@@ -4,17 +4,9 @@
 version = "0.1.1"
 edition = "2021"
 
-<<<<<<< HEAD
-=======
 [lints]
 workspace = true
 
-[features]
-default = ["native-tls"]
-native-tls = ["ndc-client/native-tls", "reqwest/native-tls"]
-rustls = ["ndc-client/rustls", "reqwest/rustls"]
-
->>>>>>> 15932622
 [dependencies]
 ndc-models = { path = "../ndc-models" }
 
