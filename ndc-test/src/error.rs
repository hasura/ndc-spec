--- conflicted
+++ resolved
@@ -37,15 +37,11 @@
     #[error("expected {0} RowSet(s) in the QueryResponse, got {1}")]
     UnexpectedRowsets(usize, usize),
     #[error("expected RowSet in response for field {0}")]
-<<<<<<< HEAD
-    ExpectedRowSet(models::FieldName),
+    ExpectedRowSet(ndc_models::FieldName),
     #[error("expected object type at path {}", .0.join("."))]
     ExpectedObjectType(Vec<String>),
     #[error("expected array type at path {}", .0.join("."))]
     ExpectedArrayType(Vec<String>),
-=======
-    ExpectedRowSet(ndc_models::FieldName),
->>>>>>> d1be19e9
     #[error("expected <= {0} rows in RowSet, got {1}")]
     TooManyRowsInResponse(u32, u32),
     #[error("expected non-empty rows in RowSet")]
