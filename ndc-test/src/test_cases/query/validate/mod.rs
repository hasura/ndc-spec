--- conflicted
+++ resolved
@@ -199,22 +199,15 @@
     json_path: Vec<String>,
 ) -> Result<()> {
     match field {
-<<<<<<< HEAD
         models::Field::Column {
             column: _,
             fields: _,
             arguments: _,
         } => {
-            // TODO: validate nested fields
-            // TODO: lookup object type and make sure any fields with object and array types
-            // have the right formats
-=======
-        models::Field::Column { column, fields } => {
             let object_field = object_type
                 .fields
                 .get(column)
                 .ok_or(Error::FieldIsNotDefined(column.clone()))?;
->>>>>>> 8bd80834
 
             let field_type = &object_field.r#type;
 
