--- conflicted
+++ resolved
@@ -18,31 +18,6 @@
     pub error: String,
 }
 
-<<<<<<< HEAD
-impl TestResults {
-    pub fn report(&self) -> String {
-        use colored::Colorize;
-
-        let mut result = format!("Failed with {0} test failures:", self.failures.len())
-            .red()
-            .to_string();
-
-        let mut ix = 1;
-        for failure in self.failures.iter() {
-            result += format!("\n\n[{0}] {1}", ix, failure.name).as_str();
-            for path_element in failure.path.iter() {
-                result += format!("\n  in {0}", path_element).as_str();
-            }
-            result += format!("\nDetails: {0}", failure.error).as_str();
-            ix += 1;
-        }
-
-        result
-    }
-}
-
-=======
->>>>>>> cb34c834
 impl Reporter for TestResults {
     fn enter(&mut self, name: &str) {
         self.path.push(name.into());
