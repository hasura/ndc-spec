use std::{
    collections::hash_map::DefaultHasher,
    fs::File,
    hash::{Hash, Hasher},
    path::{Path, PathBuf},
};

use async_trait::async_trait;
use ndc_client::models;

use crate::{
    connector::Connector,
    error::{Error, Result},
};

pub struct SnapshottingConnector<'a, C: Connector> {
    pub snapshot_path: &'a PathBuf,
    pub connector: &'a C,
}

#[async_trait(?Send)]
impl<'a, C: Connector> Connector for SnapshottingConnector<'a, C> {
    async fn get_capabilities(&self) -> Result<models::CapabilitiesResponse> {
        let response: models::CapabilitiesResponse = self.connector.get_capabilities().await?;
        snapshot_test(self.snapshot_path.join("capabilities").as_path(), &response)?;
        Ok(response)
    }

    async fn get_schema(&self) -> Result<models::SchemaResponse> {
        let response = self.connector.get_schema().await?;
        snapshot_test(self.snapshot_path.join("schema").as_path(), &response)?;
        Ok(response)
    }

    async fn query(&self, request: models::QueryRequest) -> Result<models::QueryResponse> {
        let request_json = serde_json::to_string_pretty(&request)?;
        let response = self.connector.query(request).await?;

        let mut hasher = DefaultHasher::new();
        request_json.hash(&mut hasher);
        let hash = hasher.finish();

        let snapshot_subdir = {
            let mut builder = self.snapshot_path.clone();
            builder.extend(vec!["query", format!("{:x}", hash).as_str()]);
            builder
        };

        snapshot_test(snapshot_subdir.join("expected.json").as_path(), &response)?;

        std::fs::write(snapshot_subdir.join("request.json").as_path(), request_json)
            .map_err(Error::CannotOpenSnapshotFile)?;

        Ok(response)
    }

    async fn mutation(&self, request: models::MutationRequest) -> Result<models::MutationResponse> {
        self.connector.mutation(request).await
    }
}

pub fn snapshot_test<R>(snapshot_path: &Path, expected: &R) -> Result<()>
where
    R: serde::Serialize + serde::de::DeserializeOwned + PartialEq,
{
    if snapshot_path.exists() {
        let snapshot_file = File::open(snapshot_path).map_err(Error::CannotOpenSnapshotFile)?;
        let snapshot: R = serde_json::from_reader(snapshot_file)?;

        if snapshot != *expected {
<<<<<<< HEAD
            let actual = serde_json::to_string_pretty(&expected)?;
            return Err(Error::ResponseDidNotMatchSnapshot(snapshot_path.to_path_buf(), actual));
=======
            let actual = serde_json::to_string_pretty(&expected).map_err(Error::SerdeError)?;
            return Err(Error::ResponseDidNotMatchSnapshot(
                snapshot_path.to_path_buf(),
                actual,
            ));
>>>>>>> 396ff6d2
        }
    } else {
        let parent = snapshot_path.parent().unwrap();
        let snapshot_file = (|| {
            std::fs::create_dir_all(parent)?;
            File::create(snapshot_path)
        })()
        .map_err(Error::CannotOpenSnapshotFile)?;

        serde_json::to_writer_pretty(snapshot_file, &expected)?;
    }

    Ok(())
}<|MERGE_RESOLUTION|>--- conflicted
+++ resolved
@@ -68,16 +68,11 @@
         let snapshot: R = serde_json::from_reader(snapshot_file)?;
 
         if snapshot != *expected {
-<<<<<<< HEAD
             let actual = serde_json::to_string_pretty(&expected)?;
-            return Err(Error::ResponseDidNotMatchSnapshot(snapshot_path.to_path_buf(), actual));
-=======
-            let actual = serde_json::to_string_pretty(&expected).map_err(Error::SerdeError)?;
             return Err(Error::ResponseDidNotMatchSnapshot(
                 snapshot_path.to_path_buf(),
                 actual,
             ));
->>>>>>> 396ff6d2
         }
     } else {
         let parent = snapshot_path.parent().unwrap();
