<<<<<<< HEAD
pub mod client;
=======
#![allow(clippy::cast_lossless)]
#![allow(clippy::cast_precision_loss)]

>>>>>>> 15932622
pub mod configuration;
pub mod connector;
pub mod error;
pub mod reporter;
pub mod snapshot;
pub mod test_cases;

use std::collections::BTreeMap;
use std::fs::File;
use std::future::Future;

use std::path::PathBuf;
use std::time::Instant;

use async_trait::async_trait;
use colorful::Colorful;
use connector::Connector;
use error::Error;

use ndc_models as models;

use error::Result;

use rand::SeedableRng;
use reporter::Reporter;
use serde::de::DeserializeOwned;
use serde::{Deserialize, Serialize};
use snapshot::{snapshot_test, SnapshottingConnector};

#[async_trait(?Send)]
impl Connector for client::Configuration {
    async fn get_capabilities(&self) -> Result<models::CapabilitiesResponse> {
        Ok(client::capabilities_get(self).await?)
    }

    async fn get_schema(&self) -> Result<models::SchemaResponse> {
        Ok(client::schema_get(self).await?)
    }

    async fn query(&self, request: models::QueryRequest) -> Result<models::QueryResponse> {
        Ok(client::query_post(self, request).await?)
    }

    async fn mutation(&self, request: models::MutationRequest) -> Result<models::MutationResponse> {
        Ok(client::mutation_post(self, request).await?)
    }
}

pub async fn test_connector<C: Connector, R: Reporter>(
    configuration: &configuration::TestConfiguration,
    connector: &C,
    reporter: &mut R,
) {
    let mut rng = match configuration.seed {
        None => rand::rngs::SmallRng::from_entropy(),
        Some(seed) => rand::rngs::SmallRng::from_seed(seed),
    };

    let _ = match &configuration.snapshots_dir {
        None => {
            test_cases::run_all_tests(&configuration.gen_config, connector, reporter, &mut rng)
                .await
        }
        Some(snapshot_path) => {
            test_cases::run_all_tests(
                &configuration.gen_config,
                &SnapshottingConnector {
                    snapshot_path,
                    connector,
                },
                reporter,
                &mut rng,
            )
            .await
        }
    };
}

pub async fn test_snapshots_in_directory<C: Connector, R: Reporter>(
    connector: &C,
    reporter: &mut R,
    snapshots_dir: PathBuf,
) {
    let _ = async {
        nest!("Query", reporter, {
            test_snapshots_in_directory_with::<C, R, _, _, _>(
                reporter,
                snapshots_dir.join("query"),
                |req| connector.query(req),
            )
        });

        nest!("Mutation", reporter, {
            Box::pin({
                test_snapshots_in_directory_with::<C, R, _, _, _>(
                    reporter,
                    snapshots_dir.join("mutation"),
                    |req| connector.mutation(req),
                )
            })
        });

        Some(())
    }
    .await;
}

pub async fn test_snapshots_in_directory_with<
    C: Connector,
    R: Reporter,
    Req: DeserializeOwned,
    Res: DeserializeOwned + serde::Serialize + PartialEq,
    F: Future<Output = Result<Res>>,
>(
    reporter: &mut R,
    snapshots_dir: PathBuf,
    f: impl Fn(Req) -> F,
) {
    match std::fs::read_dir(snapshots_dir) {
        Ok(dir) => {
            for entry in dir {
                let entry = entry.expect("Error reading snapshot directory entry");

                test!(
                    entry.file_name().to_str().unwrap_or("{unknown}"),
                    reporter,
                    {
                        async {
                            let path = entry.path();

                            let snapshot_pathbuf = path.join("expected.json");
                            let snapshot_path = snapshot_pathbuf.as_path();

                            let request_file = File::open(path.join("request.json"))
                                .map_err(Error::CannotOpenSnapshotFile)?;
                            let request = serde_json::from_reader(request_file)?;

                            let response = f(request).await?;

                            snapshot_test(snapshot_path, &response)
                        }
                    }
                );
            }
        }
        Err(e) => println!("Warning: a snapshot folder could not be found: {e}"),
    }
}

#[derive(Debug, Clone)]
pub struct ReportConfiguration {
    pub samples: u32,
    pub tolerance: Option<f64>,
}

pub async fn bench_snapshots_in_directory<C: Connector + Send, R: Reporter>(
    config: &ReportConfiguration,
    connector: &C,
    reporter: &mut R,
    snapshots_dir: PathBuf,
) -> Result<BTreeMap<String, Statistics>> {
    nest!("Query", reporter, {
        bench_snapshots_in_directory_with::<R, _, _, _>(
            config,
            reporter,
            snapshots_dir.join("query"),
            |req| connector.query(req),
        )
    })
}

#[derive(Debug, Clone, Serialize, Deserialize)]
pub struct Statistics {
    pub samples: u32,
    pub mean: f64,
    pub mean_delta: Option<f64>,
    pub mean_deviation: Option<f64>,
    pub sample_variance: f64,
    pub min: f64,
    pub max: f64,
}

pub async fn bench_snapshots_in_directory_with<
    R: Reporter,
    Req: Clone + DeserializeOwned,
    Res,
    F: Future<Output = Result<Res>>,
>(
    config: &ReportConfiguration,
    reporter: &mut R,
    snapshots_dir: PathBuf,
    f: impl Fn(Req) -> F,
) -> Result<BTreeMap<String, Statistics>> {
    match std::fs::read_dir(snapshots_dir) {
        Ok(dir) => {
            let mut reports = BTreeMap::new();

            for entry in dir {
                let entry = entry.expect("Error reading snapshot directory entry");

                test!(
                    entry.file_name().to_str().unwrap_or("{unknown}"),
                    reporter,
                    {
                        async {
                            let path = entry.path();

                            let report_path = path.join("report.json");

                            let prev_report: Option<Statistics> = if report_path.exists() {
                                let prev_report_file = File::open(report_path.clone())
                                    .map_err(Error::CannotOpenBenchmarkReport)?;
                                Some(serde_json::from_reader(prev_report_file)?)
                            } else {
                                None
                            };

                            let request_file = File::open(path.join("request.json"))
                                .map_err(Error::CannotOpenSnapshotFile)?;
                            let request: Req = serde_json::from_reader(request_file)?;

                            let mut min_d: f64 = f64::MAX;
                            let mut max_d: f64 = f64::MIN;

                            let mut sum_d: f64 = 0.0;
                            let mut sum_d_2: f64 = 0.0;

                            for _iteration in 0..config.samples {
                                let request_copy = request.clone();
                                let start = Instant::now();
                                f(request_copy).await?;
                                let end = Instant::now();

                                let duration = (end - start).as_micros() as f64;

                                min_d = min_d.min(duration);
                                max_d = max_d.max(duration);

                                sum_d += duration;

                                let duration_2 = duration * duration;
                                sum_d_2 += duration_2;
                            }

                            let mean = sum_d / config.samples as f64;
                            let sample_variance = (config.samples as f64 * sum_d_2 - sum_d * sum_d)
                                / (config.samples as f64 - 1.0);

                            let (mean_delta, mean_deviation) = match prev_report {
                                Some(prev_report) => {
                                    let mean_delta = mean - prev_report.mean;
                                    let mean_deviation =
                                        mean_delta / prev_report.sample_variance.sqrt();
                                    (Some(mean_delta), Some(mean_deviation))
                                }
                                None => (None, None),
                            };

                            let report = Statistics {
                                samples: config.samples,
                                mean,
                                mean_delta,
                                mean_deviation,
                                sample_variance,
                                min: min_d,
                                max: max_d,
                            };

                            if let Some(name) = entry.file_name().to_str() {
                                reports.insert(name.into(), report.clone());
                            }

                            if let Some(deviation) = mean_deviation {
                                if let Some(tolerance) = config.tolerance {
                                    if deviation > tolerance {
                                        return Err(Error::BenchmarkExceededTolerance(
                                            deviation.abs(),
                                        ));
                                    }
                                }
                            }

                            let report_json = serde_json::to_string_pretty(&report)?;

                            std::fs::write(report_path, report_json)
                                .map_err(Error::CannotOpenSnapshotFile)?;

                            Ok(())
                        }
                    }
                );
            }

            Ok(reports)
        }
        Err(e) => Err(Error::CannotOpenBenchmarkDirectory(e)),
    }
}

pub fn benchmark_report(
    config: &ReportConfiguration,
    reports: BTreeMap<String, Statistics>,
) -> String {
    if let Some(max_width) = reports.keys().map(String::len).max() {
        let spaces = " ".repeat(max_width + 1);
        let mut result = format!("{spaces}        μ           Δ         σ       min       max\n");

        for (report_name, statistics) in reports {
            let spaces = " ".repeat(max_width + 1 - report_name.len());
            let Statistics {
                samples: _,
                mean,
                mean_delta,
                mean_deviation,
                sample_variance,
                min,
                max,
            } = statistics;

            let delta = mean_delta.map_or("            ".into(), |d| format!(" ({d: >+7.02}μs)"));

            let std_dev = sample_variance.sqrt();
            let line = format!("{report_name}{spaces}{mean: >7.02}μs{delta} {std_dev: >7.02}μs {min: >7.02}μs {max: >7.02}μs \n");

            let line = match (config.tolerance, mean_deviation) {
                (Some(tolerance), Some(deviation)) if deviation > tolerance => {
                    line.red().to_string()
                }
                _ => line,
            };

            result += line.as_str();
        }

        result
    } else {
        String::new()
    }
}<|MERGE_RESOLUTION|>--- conflicted
+++ resolved
@@ -1,10 +1,7 @@
-<<<<<<< HEAD
-pub mod client;
-=======
 #![allow(clippy::cast_lossless)]
 #![allow(clippy::cast_precision_loss)]
 
->>>>>>> 15932622
+pub mod client;
 pub mod configuration;
 pub mod connector;
 pub mod error;
