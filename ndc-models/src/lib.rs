#![allow(deprecated)]

use std::collections::BTreeMap;

use indexmap::IndexMap;
use schemars::JsonSchema;
use serde::{Deserialize, Serialize};
use serde_with::skip_serializing_none;
use smol_str::SmolStr;

pub const VERSION: &str = env!("CARGO_PKG_VERSION");

// ANCHOR: ErrorResponse
#[skip_serializing_none]
#[derive(Clone, Debug, PartialEq, Serialize, Deserialize, JsonSchema)]
#[schemars(title = "Error Response")]
pub struct ErrorResponse {
    /// A human-readable summary of the error
    pub message: String,
    /// Any additional structured information about the error
    pub details: serde_json::Value,
}
// ANCHOR_END: ErrorResponse

// ANCHOR_END
// ANCHOR: CapabilitiesResponse
#[skip_serializing_none]
#[derive(Clone, Debug, PartialEq, Serialize, Deserialize, JsonSchema)]
#[schemars(title = "Capabilities Response")]
pub struct CapabilitiesResponse {
    pub version: String,
    pub capabilities: Capabilities,
}
// ANCHOR_END: CapabilitiesResponse

// ANCHOR: LeafCapability
/// A unit value to indicate a particular leaf capability is supported.
/// This is an empty struct to allow for future sub-capabilities.
#[derive(Clone, Debug, PartialEq, Serialize, Deserialize, JsonSchema)]
pub struct LeafCapability {}
// ANCHOR_END: LeafCapability

// ANCHOR: Capabilities
/// Describes the features of the specification which a data connector implements.
#[skip_serializing_none]
#[derive(Clone, Debug, PartialEq, Serialize, Deserialize, JsonSchema)]
#[schemars(title = "Capabilities")]
pub struct Capabilities {
    pub query: QueryCapabilities,
    pub mutation: MutationCapabilities,
    pub relationships: Option<RelationshipCapabilities>,
}
// ANCHOR_END: Capabilities

// ANCHOR: QueryCapabilities
#[skip_serializing_none]
#[derive(Clone, Debug, PartialEq, Serialize, Deserialize, JsonSchema)]
#[schemars(title = "Query Capabilities")]
pub struct QueryCapabilities {
    /// Does the connector support aggregate queries
    pub aggregates: Option<LeafCapability>,
    /// Does the connector support queries which use variables
    pub variables: Option<LeafCapability>,
    /// Does the connector support explaining queries
    pub explain: Option<LeafCapability>,
    /// Does the connector support nested fields
    #[serde(default)]
    pub nested_fields: NestedFieldCapabilities,
}
// ANCHOR_END: QueryCapabilities

// ANCHOR: NestedFieldCapabilities
#[skip_serializing_none]
#[derive(Clone, Debug, Default, PartialEq, Serialize, Deserialize, JsonSchema)]
#[schemars(title = "Nested Field Capabilities")]
pub struct NestedFieldCapabilities {
    /// Does the connector support filtering by values of nested fields
    pub filter_by: Option<LeafCapability>,
    /// Does the connector support ordering by values of nested fields
    pub order_by: Option<LeafCapability>,
    /// Does the connector support aggregating values within nested fields
    pub aggregates: Option<LeafCapability>,
}
// ANCHOR_END: NestedFieldCapabilities

// ANCHOR: MutationCapabilities
#[skip_serializing_none]
#[derive(Clone, Debug, PartialEq, Serialize, Deserialize, JsonSchema)]
#[schemars(title = "Mutation Capabilities")]
pub struct MutationCapabilities {
    /// Does the connector support executing multiple mutations in a transaction.
    pub transactional: Option<LeafCapability>,
    /// Does the connector support explaining mutations
    pub explain: Option<LeafCapability>,
}
// ANCHOR_END: MutationCapabilities

// ANCHOR: RelationshipCapabilities
#[skip_serializing_none]
#[derive(Clone, Debug, PartialEq, Serialize, Deserialize, JsonSchema)]
#[schemars(title = "Relationship Capabilities")]
pub struct RelationshipCapabilities {
    /// Does the connector support comparisons that involve related collections (ie. joins)?
    pub relation_comparisons: Option<LeafCapability>,
    /// Does the connector support ordering by an aggregated array relationship?
    pub order_by_aggregate: Option<LeafCapability>,
}
// ANCHOR_END: RelationshipCapabilities

// ANCHOR: SchemaResponse
#[derive(Clone, Debug, Default, PartialEq, Serialize, Deserialize, JsonSchema)]
#[schemars(title = "Schema Response")]
pub struct SchemaResponse {
    /// A list of scalar types which will be used as the types of collection columns
    pub scalar_types: BTreeMap<ScalarTypeName, ScalarType>,
    /// A list of object types which can be used as the types of arguments, or return types of procedures.
    /// Names should not overlap with scalar type names.
    pub object_types: BTreeMap<ObjectTypeName, ObjectType>,
    /// Collections which are available for queries
    pub collections: Vec<CollectionInfo>,
    /// Functions (i.e. collections which return a single column and row)
    pub functions: Vec<FunctionInfo>,
    /// Procedures which are available for execution as part of mutations
    pub procedures: Vec<ProcedureInfo>,
}
// ANCHOR_END: SchemaResponse

// ANCHOR: ScalarType
/// The definition of a scalar type, i.e. types that can be used as the types of columns.
#[skip_serializing_none]
#[derive(Clone, Debug, PartialEq, Serialize, Deserialize, JsonSchema)]
#[schemars(title = "Scalar Type")]
pub struct ScalarType {
    /// A description of valid values for this scalar type.
    /// Defaults to `TypeRepresentation::JSON` if omitted
    pub representation: Option<TypeRepresentation>,
    /// A map from aggregate function names to their definitions. Result type names must be defined scalar types declared in ScalarTypesCapabilities.
    pub aggregate_functions: BTreeMap<AggregateFunctionName, AggregateFunctionDefinition>,
    /// A map from comparison operator names to their definitions. Argument type names must be defined scalar types declared in ScalarTypesCapabilities.
    pub comparison_operators: BTreeMap<ComparisonOperatorName, ComparisonOperatorDefinition>,
}
// ANCHOR_END: ScalarType

// ANCHOR: TypeRepresentation
/// Representations of scalar types
#[derive(
    Clone, Debug, Eq, PartialEq, Ord, PartialOrd, Hash, Serialize, Deserialize, JsonSchema,
)]
#[serde(tag = "type", rename_all = "snake_case")]
#[schemars(title = "Type Representation")]
pub enum TypeRepresentation {
    /// JSON booleans
    Boolean,
    /// Any JSON string
    String,
    /// Any JSON number
    #[deprecated(since = "0.1.2", note = "Use sized numeric types instead")]
    Number,
    /// Any JSON number, with no decimal part
    #[deprecated(since = "0.1.2", note = "Use sized numeric types instead")]
    Integer,
    /// A 8-bit signed integer with a minimum value of -2^7 and a maximum value of 2^7 - 1
    Int8,
    /// A 16-bit signed integer with a minimum value of -2^15 and a maximum value of 2^15 - 1
    Int16,
    /// A 32-bit signed integer with a minimum value of -2^31 and a maximum value of 2^31 - 1
    Int32,
    /// A 64-bit signed integer with a minimum value of -2^63 and a maximum value of 2^63 - 1
    Int64,
    /// An IEEE-754 single-precision floating-point number
    Float32,
    /// An IEEE-754 double-precision floating-point number
    Float64,
    /// Arbitrary-precision integer string
    #[serde(rename = "biginteger")]
    BigInteger,
    /// Arbitrary-precision decimal string
    #[serde(rename = "bigdecimal")]
    BigDecimal,
    /// UUID string (8-4-4-4-12)
    #[serde(rename = "uuid")]
    UUID,
    /// ISO 8601 date
    Date,
    /// ISO 8601 timestamp
    Timestamp,
    /// ISO 8601 timestamp-with-timezone
    #[serde(rename = "timestamptz")]
    TimestampTZ,
    /// GeoJSON, per RFC 7946
    Geography,
    /// GeoJSON Geometry object, per RFC 7946
    Geometry,
    /// Base64-encoded bytes
    Bytes,
    /// Arbitrary JSON
    #[serde(rename = "json")]
    JSON,
    /// One of the specified string values
    Enum { one_of: Vec<String> },
}
// ANCHOR_END: TypeRepresentation

// ANCHOR: ObjectType
/// The definition of an object type
#[skip_serializing_none]
#[derive(Clone, Debug, PartialEq, Serialize, Deserialize, JsonSchema)]
#[schemars(title = "Object Type")]
pub struct ObjectType {
    /// Description of this type
    pub description: Option<String>,
    /// Fields defined on this object type
    pub fields: BTreeMap<FieldName, ObjectField>,
}
// ANCHOR_END: ObjectType

// ANCHOR: ObjectField
/// The definition of an object field
#[skip_serializing_none]
#[derive(Clone, Debug, PartialEq, Serialize, Deserialize, JsonSchema)]
#[schemars(title = "Object Field")]
pub struct ObjectField {
    /// Description of this field
    pub description: Option<String>,
    /// The type of this field
    #[serde(rename = "type")]
    pub r#type: Type,
    /// The arguments available to the field - Matches implementation from CollectionInfo
    #[serde(skip_serializing_if = "BTreeMap::is_empty", default)]
    pub arguments: BTreeMap<ArgumentName, ArgumentInfo>,
}
// ANCHOR_END: ObjectField

// ANCHOR: Type
/// Types track the valid representations of values as JSON
#[derive(
    Clone, Debug, Eq, PartialEq, Ord, PartialOrd, Hash, Serialize, Deserialize, JsonSchema,
)]
#[serde(tag = "type", rename_all = "snake_case")]
#[schemars(title = "Type")]
pub enum Type {
    /// A named type
    Named {
        /// The name can refer to a primitive type or a scalar type
        name: TypeName,
    },
    /// A nullable type
    Nullable {
        /// The type of the non-null inhabitants of this type
        underlying_type: Box<Type>,
    },
    /// An array type
    Array {
        /// The type of the elements of the array
        element_type: Box<Type>,
    },
    /// A predicate type for a given object type
    Predicate {
        /// The object type name
        object_type_name: ObjectTypeName,
    },
}
// ANCHOR_END: Type

// ANCHOR: ComparisonOperatorDefinition
/// The definition of a comparison operator on a scalar type
#[derive(Clone, Debug, PartialEq, Serialize, Deserialize, JsonSchema)]
#[serde(tag = "type", rename_all = "snake_case")]
#[schemars(title = "Comparison Operator Definition")]
pub enum ComparisonOperatorDefinition {
    Equal,
    In,
    Custom {
        /// The type of the argument to this operator
        argument_type: Type,
    },
}
// ANCHOR_END: ComparisonOperatorDefinition

// ANCHOR: AggregateFunctionDefinition
/// The definition of an aggregation function on a scalar type
#[derive(Clone, Debug, PartialEq, Serialize, Deserialize, JsonSchema)]
#[schemars(title = "Aggregate Function Definition")]
pub struct AggregateFunctionDefinition {
    /// The scalar or object type of the result of this function
    pub result_type: Type,
}
// ANCHOR_END: AggregateFunctionDefinition

// ANCHOR: CollectionInfo
#[skip_serializing_none]
#[derive(Clone, Debug, PartialEq, Serialize, Deserialize, JsonSchema)]
#[schemars(title = "Collection Info")]
pub struct CollectionInfo {
    /// The name of the collection
    ///
    /// Note: these names are abstract - there is no requirement that this name correspond to
    /// the name of an actual collection in the database.
    pub name: CollectionName,
    /// Description of the collection
    pub description: Option<String>,
    /// Any arguments that this collection requires
    pub arguments: BTreeMap<ArgumentName, ArgumentInfo>,
    /// The name of the collection's object type
    #[serde(rename = "type")]
    pub collection_type: ObjectTypeName,
    /// Any uniqueness constraints enforced on this collection
    pub uniqueness_constraints: BTreeMap<String, UniquenessConstraint>,
    /// Any foreign key constraints enforced on this collection
    pub foreign_keys: BTreeMap<String, ForeignKeyConstraint>,
}
// ANCHOR_END: CollectionInfo

// ANCHOR: FunctionInfo
#[skip_serializing_none]
#[derive(Clone, Debug, PartialEq, Serialize, Deserialize, JsonSchema)]
#[schemars(title = "Function Info")]
pub struct FunctionInfo {
    /// The name of the function
    pub name: FunctionName,
    /// Description of the function
    pub description: Option<String>,
    /// Any arguments that this collection requires
    pub arguments: BTreeMap<ArgumentName, ArgumentInfo>,
    /// The name of the function's result type
    pub result_type: Type,
}
// ANCHOR_END: FunctionInfo

// ANCHOR: ArgumentInfo
#[skip_serializing_none]
#[derive(Clone, Debug, PartialEq, Serialize, Deserialize, JsonSchema)]
#[schemars(title = "Argument Info")]
pub struct ArgumentInfo {
    /// Argument description
    pub description: Option<String>,
    /// The name of the type of this argument
    #[serde(rename = "type")]
    pub argument_type: Type,
}
// ANCHOR_END: ArgumentInfo

// ANCHOR: UniquenessConstraint
#[derive(Clone, Debug, PartialEq, Serialize, Deserialize, JsonSchema)]
#[schemars(title = "Uniqueness Constraint")]
pub struct UniquenessConstraint {
    /// A list of columns which this constraint requires to be unique
    pub unique_columns: Vec<FieldName>,
}
// ANCHOR_END: UniquenessConstraint

// ANCHOR: ForeignKeyConstraint
#[derive(Clone, Debug, PartialEq, Serialize, Deserialize, JsonSchema)]
#[schemars(title = "Foreign Key Constraint")]
pub struct ForeignKeyConstraint {
    /// The columns on which you want want to define the foreign key.
    pub column_mapping: BTreeMap<FieldName, FieldName>,
    /// The name of a collection
    pub foreign_collection: CollectionName,
}
// ANCHOR_END: ForeignKeyConstraint

// ANCHOR: ProcedureInfo
#[skip_serializing_none]
#[derive(Clone, Debug, PartialEq, Serialize, Deserialize, JsonSchema)]
#[schemars(title = "Procedure Info")]
pub struct ProcedureInfo {
    /// The name of the procedure
    pub name: ProcedureName,
    /// Column description
    pub description: Option<String>,
    /// Any arguments that this collection requires
    pub arguments: BTreeMap<ArgumentName, ArgumentInfo>,
    /// The name of the result type
    pub result_type: Type,
}
// ANCHOR_END: ProcedureInfo

// ANCHOR: QueryRequest
/// This is the request body of the query POST endpoint
#[skip_serializing_none]
#[derive(Clone, Debug, PartialEq, Serialize, Deserialize, JsonSchema)]
#[schemars(title = "Query Request")]
pub struct QueryRequest {
    /// The name of a collection
    pub collection: CollectionName,
    /// The query syntax tree
    pub query: Query,
    /// Values to be provided to any collection arguments
    pub arguments: BTreeMap<ArgumentName, Argument>,
    /// Any relationships between collections involved in the query request
    pub collection_relationships: BTreeMap<RelationshipName, Relationship>,
    /// One set of named variables for each rowset to fetch. Each variable set
    /// should be subtituted in turn, and a fresh set of rows returned.
    pub variables: Option<Vec<BTreeMap<VariableName, serde_json::Value>>>,
}
// ANCHOR_END: QueryRequest

// ANCHOR: Argument
#[derive(Clone, Debug, PartialEq, Serialize, Deserialize, JsonSchema)]
#[serde(tag = "type", rename_all = "snake_case")]
#[schemars(title = "Argument")]
pub enum Argument {
    /// The argument is provided by reference to a variable
    Variable { name: VariableName },
    /// The argument is provided as a literal value
    Literal { value: serde_json::Value },
}
// ANCHOR_END: Argument

// ANCHOR: Query
#[skip_serializing_none]
#[derive(Clone, Debug, PartialEq, Serialize, Deserialize, JsonSchema)]
#[schemars(title = "Query")]
pub struct Query {
    /// Aggregate fields of the query
    pub aggregates: Option<IndexMap<FieldName, Aggregate>>,
    /// Fields of the query
    pub fields: Option<IndexMap<FieldName, Field>>,
    /// Optionally limit to N results
    pub limit: Option<u32>,
    /// Optionally offset from the Nth result
    pub offset: Option<u32>,
    pub order_by: Option<OrderBy>,
    pub predicate: Option<Expression>,
}
// ANCHOR_END: Query

// ANCHOR: Aggregate
#[derive(Clone, Debug, PartialEq, Serialize, Deserialize, JsonSchema)]
#[skip_serializing_none]
#[serde(tag = "type", rename_all = "snake_case")]
#[schemars(title = "Aggregate")]
pub enum Aggregate {
    ColumnCount {
        /// The column to apply the count aggregate function to
        column: FieldName,
        /// Path to a nested field within an object column
        field_path: Option<Vec<FieldName>>,
        /// Whether or not only distinct items should be counted
        distinct: bool,
    },
    SingleColumn {
        /// The column to apply the aggregation function to
        column: FieldName,
        /// Path to a nested field within an object column
        field_path: Option<Vec<FieldName>>,
        /// Single column aggregate function name.
        function: AggregateFunctionName,
    },
    StarCount {},
}
// ANCHOR_END: Aggregate

// ANCHOR: NestedObject
#[derive(Clone, Debug, PartialEq, Serialize, Deserialize, JsonSchema)]
#[serde(rename_all = "snake_case")]
#[schemars(title = "NestedObject")]
pub struct NestedObject {
    pub fields: IndexMap<FieldName, Field>,
}
// ANCHOR_END: NestedObject

// ANCHOR: NestedArray
#[derive(Clone, Debug, PartialEq, Serialize, Deserialize, JsonSchema)]
#[serde(rename_all = "snake_case")]
#[schemars(title = "NestedArray")]
pub struct NestedArray {
    pub fields: Box<NestedField>,
}
// ANCHOR_END: NestedArray

// ANCHOR: NestedField
#[derive(Clone, Debug, PartialEq, Serialize, Deserialize, JsonSchema)]
#[serde(tag = "type", rename_all = "snake_case")]
#[schemars(title = "NestedField")]
pub enum NestedField {
    Object(NestedObject),
    Array(NestedArray),
}
// ANCHOR_END: NestedField

// ANCHOR: Field
#[derive(Clone, Debug, PartialEq, Serialize, Deserialize, JsonSchema)]
#[serde(tag = "type", rename_all = "snake_case")]
#[schemars(title = "Field")]
pub enum Field {
    Column {
        column: FieldName,
        /// When the type of the column is a (possibly-nullable) array or object,
        /// the caller can request a subset of the complete column data,
        /// by specifying fields to fetch here.
        /// If omitted, the column data will be fetched in full.
        fields: Option<NestedField>,
        #[serde(skip_serializing_if = "BTreeMap::is_empty", default)]
        arguments: BTreeMap<ArgumentName, Argument>,
    },
    Relationship {
        query: Box<Query>,
        /// The name of the relationship to follow for the subquery
        relationship: RelationshipName,
        /// Values to be provided to any collection arguments
        arguments: BTreeMap<ArgumentName, RelationshipArgument>,
    },
}
// ANCHOR_END: Field

// ANCHOR: OrderBy
#[derive(Clone, Debug, PartialEq, Serialize, Deserialize, JsonSchema)]
#[schemars(title = "Order By")]
pub struct OrderBy {
    /// The elements to order by, in priority order
    pub elements: Vec<OrderByElement>,
}
// ANCHOR_END: OrderBy

// ANCHOR: OrderByElement
#[derive(Clone, Debug, PartialEq, Serialize, Deserialize, JsonSchema)]
#[schemars(title = "Order By Element")]
pub struct OrderByElement {
    pub order_direction: OrderDirection,
    pub target: OrderByTarget,
}
// ANCHOR_END: OrderByElement

// ANCHOR: OrderByTarget
#[skip_serializing_none]
#[derive(Clone, Debug, PartialEq, Serialize, Deserialize, JsonSchema)]
#[schemars(title = "Order By Target")]
#[serde(tag = "type", rename_all = "snake_case")]
pub enum OrderByTarget {
    Column {
        /// The name of the column
        name: FieldName,
        /// Path to a nested field within an object column
        field_path: Option<Vec<FieldName>>,
        /// Any relationships to traverse to reach this column
        path: Vec<PathElement>,
    },
    SingleColumnAggregate {
        /// The column to apply the aggregation function to
        column: FieldName,
        /// Path to a nested field within an object column
        field_path: Option<Vec<FieldName>>,
        /// Single column aggregate function name.
        function: AggregateFunctionName,
        /// Non-empty collection of relationships to traverse
        path: Vec<PathElement>,
    },
    StarCountAggregate {
        /// Non-empty collection of relationships to traverse
        path: Vec<PathElement>,
    },
}
// ANCHOR_END: OrderByTarget

// ANCHOR: OrderDirection
#[derive(
    Clone, Copy, Debug, Eq, PartialEq, Ord, PartialOrd, Hash, Serialize, Deserialize, JsonSchema,
)]
#[schemars(title = "Order Direction")]
#[serde(rename_all = "snake_case")]
pub enum OrderDirection {
    Asc,
    Desc,
}
// ANCHOR_END: OrderDirection

// ANCHOR: Expression
#[derive(Clone, Debug, PartialEq, Serialize, Deserialize, JsonSchema)]
#[serde(tag = "type", rename_all = "snake_case")]
#[schemars(title = "Expression")]
pub enum Expression {
    And {
        expressions: Vec<Expression>,
    },
    Or {
        expressions: Vec<Expression>,
    },
    Not {
        expression: Box<Expression>,
    },
    UnaryComparisonOperator {
        column: ComparisonTarget,
        operator: UnaryComparisonOperator,
    },
    BinaryComparisonOperator {
        column: ComparisonTarget,
        operator: ComparisonOperatorName,
        value: ComparisonValue,
    },
    Exists {
        in_collection: ExistsInCollection,
        predicate: Option<Box<Expression>>,
    },
}
// ANCHOR_END: Expression

// ANCHOR: UnaryComparisonOperator
#[derive(
    Clone, Copy, Debug, Eq, PartialEq, Ord, PartialOrd, Hash, Serialize, Deserialize, JsonSchema,
)]
#[schemars(title = "Unary Comparison Operator")]
#[serde(rename_all = "snake_case")]
pub enum UnaryComparisonOperator {
    IsNull,
}
// ANCHOR_END: UnaryComparisonOperator

// ANCHOR: ComparisonTarget
#[skip_serializing_none]
#[derive(Clone, Debug, PartialEq, Serialize, Deserialize, JsonSchema)]
#[schemars(title = "Comparison Target")]
#[serde(tag = "type", rename_all = "snake_case")]
pub enum ComparisonTarget {
    Column {
        /// The name of the column
        name: FieldName,
        /// Path to a nested field within an object column
<<<<<<< HEAD
        field_path: Option<Vec<String>>,
=======
        field_path: Option<Vec<FieldName>>,
        /// Any relationships to traverse to reach this column
        path: Vec<PathElement>,
    },
    RootCollectionColumn {
        /// The name of the column
        name: FieldName,
        /// Path to a nested field within an object column
        field_path: Option<Vec<FieldName>>,
>>>>>>> e5fdf02d
    },
}
// ANCHOR_END: ComparisonTarget

// ANCHOR: PathElement
#[derive(Clone, Debug, PartialEq, Serialize, Deserialize, JsonSchema)]
#[serde(rename_all = "snake_case")]
#[schemars(title = "Path Element")]
pub struct PathElement {
    /// The name of the relationship to follow
    pub relationship: RelationshipName,
    /// Values to be provided to any collection arguments
    pub arguments: BTreeMap<ArgumentName, RelationshipArgument>,
    /// A predicate expression to apply to the target collection
    pub predicate: Option<Box<Expression>>,
}
// ANCHOR_END: PathElement

// ANCHOR: ComparisonValue
#[derive(Clone, Debug, PartialEq, Serialize, Deserialize, JsonSchema)]
#[serde(tag = "type", rename_all = "snake_case")]
#[schemars(title = "Comparison Value")]
pub enum ComparisonValue {
<<<<<<< HEAD
    Column {
        /// The name of the column
        name: String,
        /// Path to a nested field within an object column
        field_path: Option<Vec<String>>,
        /// Any relationships to traverse to reach this column
        #[serde(default)]
        path: Vec<PathElement>,
    },
    Scalar {
        value: serde_json::Value,
    },
    Variable {
        name: String,
    },
=======
    Column { column: ComparisonTarget },
    Scalar { value: serde_json::Value },
    Variable { name: VariableName },
>>>>>>> e5fdf02d
}
// ANCHOR_END: ComparisonValue

// ANCHOR: ExistsInCollection
#[derive(Clone, Debug, PartialEq, Serialize, Deserialize, JsonSchema)]
#[serde(tag = "type", rename_all = "snake_case")]
#[schemars(title = "Exists In Collection")]
pub enum ExistsInCollection {
    Related {
        relationship: RelationshipName,
        /// Values to be provided to any collection arguments
        arguments: BTreeMap<ArgumentName, RelationshipArgument>,
    },
    Unrelated {
        /// The name of a collection
        collection: CollectionName,
        /// Values to be provided to any collection arguments
        arguments: BTreeMap<ArgumentName, RelationshipArgument>,
    },
}
// ANCHOR_END: ExistsInCollection

// ANCHOR: QueryResponse
#[skip_serializing_none]
#[derive(Clone, Debug, PartialEq, Serialize, Deserialize, JsonSchema)]
#[schemars(title = "Query Response")]
/// Query responses may return multiple RowSets when using queries with variables.
/// Else, there should always be exactly one RowSet
pub struct QueryResponse(pub Vec<RowSet>);
// ANCHOR_END: QueryResponse

// ANCHOR: RowSet
#[skip_serializing_none]
#[derive(Clone, Debug, PartialEq, Serialize, Deserialize, JsonSchema)]
#[schemars(title = "Row Set")]
pub struct RowSet {
    /// The results of the aggregates returned by the query
    pub aggregates: Option<IndexMap<FieldName, serde_json::Value>>,
    /// The rows returned by the query, corresponding to the query's fields
    pub rows: Option<Vec<IndexMap<FieldName, RowFieldValue>>>,
}
// ANCHOR_END: RowSet

// ANCHOR: RowFieldValue
#[derive(Clone, Debug, PartialEq, Serialize, Deserialize, JsonSchema)]
#[schemars(title = "Row Field Value")]
pub struct RowFieldValue(pub serde_json::Value);

impl RowFieldValue {
    /// In the case where this field value was obtained using a
    /// [`Field::Relationship`], the returned JSON will be a [`RowSet`].
    /// We cannot express [`RowFieldValue`] as an enum, because
    /// [`RowFieldValue`] overlaps with values which have object types.
    pub fn as_rowset(self) -> Option<RowSet> {
        serde_json::from_value(self.0).ok()
    }
}
// ANCHOR_END: RowFieldValue

// ANCHOR: ExplainResponse
#[derive(Clone, Debug, PartialEq, Serialize, Deserialize, JsonSchema)]
#[schemars(title = "Explain Response")]
pub struct ExplainResponse {
    /// A list of human-readable key-value pairs describing
    /// a query execution plan. For example, a connector for
    /// a relational database might return the generated SQL
    /// and/or the output of the `EXPLAIN` command. An API-based
    /// connector might encode a list of statically-known API
    /// calls which would be made.
    pub details: BTreeMap<String, String>,
}
// ANCHOR_END: ExplainResponse

// ANCHOR: MutationRequest
#[derive(Clone, Debug, PartialEq, Serialize, Deserialize, JsonSchema)]
#[schemars(title = "Mutation Request")]
pub struct MutationRequest {
    /// The mutation operations to perform
    pub operations: Vec<MutationOperation>,
    /// The relationships between collections involved in the entire mutation request
    pub collection_relationships: BTreeMap<RelationshipName, Relationship>,
}
// ANCHOR_END: MutationRequest

// ANCHOR: MutationOperation
#[skip_serializing_none]
#[derive(Clone, Debug, PartialEq, Serialize, Deserialize, JsonSchema)]
#[schemars(title = "Mutation Operation")]
#[serde(tag = "type", rename_all = "snake_case")]
pub enum MutationOperation {
    Procedure {
        /// The name of a procedure
        name: ProcedureName,
        /// Any named procedure arguments
        arguments: BTreeMap<ArgumentName, serde_json::Value>,
        /// The fields to return from the result, or null to return everything
        fields: Option<NestedField>,
    },
}
// ANCHOR_END: MutationOperation

// ANCHOR: Relationship
#[derive(Clone, Debug, PartialEq, Serialize, Deserialize, JsonSchema)]
#[schemars(title = "Relationship")]
pub struct Relationship {
    /// A mapping between columns on the source collection to columns on the target collection
    pub column_mapping: BTreeMap<FieldName, FieldName>,
    pub relationship_type: RelationshipType,
    /// The name of a collection
    pub target_collection: CollectionName,
    /// Values to be provided to any collection arguments
    pub arguments: BTreeMap<ArgumentName, RelationshipArgument>,
}
// ANCHOR_END: Relationship

// ANCHOR: RelationshipArgument
#[skip_serializing_none]
#[derive(Clone, Debug, PartialEq, Serialize, Deserialize, JsonSchema)]
#[schemars(title = "Relationship Argument")]
#[serde(tag = "type", rename_all = "snake_case")]
pub enum RelationshipArgument {
    /// The argument is provided by reference to a variable
    Variable {
        name: VariableName,
    },
    /// The argument is provided as a literal value
    Literal {
        value: serde_json::Value,
    },
    // The argument is provided based on a column of the source collection
    Column {
        name: FieldName,
    },
}
// ANCHOR_END: RelationshipArgument

// ANCHOR: RelationshipType
#[derive(
    Clone, Copy, Debug, Eq, PartialEq, Ord, PartialOrd, Hash, Serialize, Deserialize, JsonSchema,
)]
#[schemars(title = "Relationship Type")]
#[serde(rename_all = "snake_case")]
pub enum RelationshipType {
    Object,
    Array,
}
// ANCHOR_END: RelationshipType

// ANCHOR: MutationResponse
#[derive(Clone, Debug, PartialEq, Serialize, Deserialize, JsonSchema)]
#[schemars(title = "Mutation Response")]
pub struct MutationResponse {
    /// The results of each mutation operation, in the same order as they were received
    pub operation_results: Vec<MutationOperationResults>,
}
// ANCHOR_END: MutationResponse

// ANCHOR: MutationOperationResults
#[derive(Clone, Debug, Eq, PartialEq, Serialize, Deserialize, JsonSchema)]
#[schemars(title = "Mutation Operation Results")]
#[serde(tag = "type", rename_all = "snake_case")]
pub enum MutationOperationResults {
    Procedure { result: serde_json::Value },
}
// ANCHOR_END: MutationOperationResults

macro_rules! newtype {
    ($name: ident over $oldtype: ident) => {
        #[derive(
            Clone, Debug, Default, Hash, Eq, Ord, PartialEq, PartialOrd, Serialize, Deserialize,
        )]
        pub struct $name($oldtype);

        impl JsonSchema for $name {
            fn schema_name() -> String {
                String::schema_name()
            }

            fn json_schema(gen: &mut schemars::gen::SchemaGenerator) -> schemars::schema::Schema {
                String::json_schema(gen)
            }

            fn is_referenceable() -> bool {
                String::is_referenceable()
            }

            fn schema_id() -> std::borrow::Cow<'static, str> {
                String::schema_id()
            }
        }

        impl AsRef<$oldtype> for $name {
            fn as_ref(&self) -> &$oldtype {
                &self.0
            }
        }

        impl From<&str> for $name {
            fn from(value: &str) -> Self {
                $name(value.into())
            }
        }

        impl From<$oldtype> for $name {
            fn from(value: $oldtype) -> Self {
                $name(value)
            }
        }

        impl From<$name> for $oldtype {
            fn from(value: $name) -> Self {
                value.0
            }
        }

        impl std::fmt::Display for $name {
            fn fmt(&self, f: &mut std::fmt::Formatter<'_>) -> std::fmt::Result {
                self.0.fmt(f)
            }
        }

        impl $name {
            pub fn new(value: $oldtype) -> Self {
                $name(value)
            }

            pub fn as_str(&self) -> &str {
                self.0.as_str()
            }

            pub fn into_inner(self) -> $oldtype {
                self.0
            }

            pub fn inner(&self) -> &$oldtype {
                &self.0
            }
        }
    };
    ($name: ident) => {
        newtype! {$name over SmolStr}

        impl From<String> for $name {
            fn from(value: String) -> Self {
                $name(value.into())
            }
        }

        impl From<$name> for String {
            fn from(value: $name) -> Self {
                value.0.into()
            }
        }
    };
}

newtype! {AggregateFunctionName}
newtype! {ArgumentName}
newtype! {CollectionName}
newtype! {ComparisonOperatorName}
newtype! {FieldName}
newtype! {FunctionName over CollectionName}
newtype! {ObjectTypeName over TypeName}
newtype! {ProcedureName}
newtype! {RelationshipName}
newtype! {ScalarTypeName over TypeName}
newtype! {TypeName}
newtype! {VariableName}

#[cfg(test)]
mod tests {
    use std::io::Write;
    use std::path::PathBuf;

    use goldenfile::Mint;
    use schemars::schema_for;

    use super::*;

    #[test]
    fn test_json_schemas() {
        let test_dir = PathBuf::from(env!("CARGO_MANIFEST_DIR")).join("tests");

        let mut mint = Mint::new(test_dir);

        test_json_schema(
            &mut mint,
            schema_for!(ErrorResponse),
            "error_response.jsonschema",
        );

        test_json_schema(
            &mut mint,
            schema_for!(SchemaResponse),
            "schema_response.jsonschema",
        );

        test_json_schema(
            &mut mint,
            schema_for!(CapabilitiesResponse),
            "capabilities_response.jsonschema",
        );

        test_json_schema(
            &mut mint,
            schema_for!(QueryRequest),
            "query_request.jsonschema",
        );
        test_json_schema(
            &mut mint,
            schema_for!(QueryResponse),
            "query_response.jsonschema",
        );

        test_json_schema(
            &mut mint,
            schema_for!(ExplainResponse),
            "explain_response.jsonschema",
        );

        test_json_schema(
            &mut mint,
            schema_for!(MutationRequest),
            "mutation_request.jsonschema",
        );
        test_json_schema(
            &mut mint,
            schema_for!(MutationResponse),
            "mutation_response.jsonschema",
        );
    }

    fn test_json_schema(mint: &mut Mint, schema: schemars::schema::RootSchema, filename: &str) {
        let expected_path = PathBuf::from_iter(["json_schema", filename]);

        let mut expected = mint.new_goldenfile(expected_path).unwrap();

        write!(
            expected,
            "{}",
            serde_json::to_string_pretty(&schema).unwrap()
        )
        .unwrap();
    }
}<|MERGE_RESOLUTION|>--- conflicted
+++ resolved
@@ -617,19 +617,7 @@
         /// The name of the column
         name: FieldName,
         /// Path to a nested field within an object column
-<<<<<<< HEAD
-        field_path: Option<Vec<String>>,
-=======
         field_path: Option<Vec<FieldName>>,
-        /// Any relationships to traverse to reach this column
-        path: Vec<PathElement>,
-    },
-    RootCollectionColumn {
-        /// The name of the column
-        name: FieldName,
-        /// Path to a nested field within an object column
-        field_path: Option<Vec<FieldName>>,
->>>>>>> e5fdf02d
     },
 }
 // ANCHOR_END: ComparisonTarget
@@ -653,12 +641,11 @@
 #[serde(tag = "type", rename_all = "snake_case")]
 #[schemars(title = "Comparison Value")]
 pub enum ComparisonValue {
-<<<<<<< HEAD
     Column {
         /// The name of the column
-        name: String,
+        name: FieldName,
         /// Path to a nested field within an object column
-        field_path: Option<Vec<String>>,
+        field_path: Option<Vec<FieldName>>,
         /// Any relationships to traverse to reach this column
         #[serde(default)]
         path: Vec<PathElement>,
@@ -667,13 +654,8 @@
         value: serde_json::Value,
     },
     Variable {
-        name: String,
-    },
-=======
-    Column { column: ComparisonTarget },
-    Scalar { value: serde_json::Value },
-    Variable { name: VariableName },
->>>>>>> e5fdf02d
+        name: VariableName,
+    },
 }
 // ANCHOR_END: ComparisonValue
 
