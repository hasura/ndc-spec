#![allow(deprecated)]

use std::collections::BTreeMap;

use indexmap::IndexMap;
use schemars::JsonSchema;
use serde::{Deserialize, Serialize};
use serde_with::skip_serializing_none;
use smol_str::SmolStr;

pub const VERSION: &str = env!("CARGO_PKG_VERSION");

// ANCHOR: ErrorResponse
#[skip_serializing_none]
#[derive(Clone, Debug, PartialEq, Serialize, Deserialize, JsonSchema)]
#[schemars(title = "Error Response")]
pub struct ErrorResponse {
    /// A human-readable summary of the error
    pub message: String,
    /// Any additional structured information about the error
    pub details: serde_json::Value,
}
// ANCHOR_END: ErrorResponse

// ANCHOR_END
// ANCHOR: CapabilitiesResponse
#[skip_serializing_none]
#[derive(Clone, Debug, PartialEq, Serialize, Deserialize, JsonSchema)]
#[schemars(title = "Capabilities Response")]
pub struct CapabilitiesResponse {
    pub version: String,
    pub capabilities: Capabilities,
}
// ANCHOR_END: CapabilitiesResponse

// ANCHOR: LeafCapability
/// A unit value to indicate a particular leaf capability is supported.
/// This is an empty struct to allow for future sub-capabilities.
#[derive(Clone, Debug, PartialEq, Serialize, Deserialize, JsonSchema)]
pub struct LeafCapability {}
// ANCHOR_END: LeafCapability

// ANCHOR: Capabilities
/// Describes the features of the specification which a data connector implements.
#[skip_serializing_none]
#[derive(Clone, Debug, PartialEq, Serialize, Deserialize, JsonSchema)]
#[schemars(title = "Capabilities")]
pub struct Capabilities {
    pub query: QueryCapabilities,
    pub mutation: MutationCapabilities,
    pub relationships: Option<RelationshipCapabilities>,
}
// ANCHOR_END: Capabilities

// ANCHOR: QueryCapabilities
#[skip_serializing_none]
#[derive(Clone, Debug, PartialEq, Serialize, Deserialize, JsonSchema)]
#[schemars(title = "Query Capabilities")]
pub struct QueryCapabilities {
    /// Does the connector support aggregate queries
    pub aggregates: Option<AggregateCapabilities>,
    /// Does the connector support queries which use variables
    pub variables: Option<LeafCapability>,
    /// Does the connector support explaining queries
    pub explain: Option<LeafCapability>,
    /// Does the connector support nested fields
    #[serde(default)]
    pub nested_fields: NestedFieldCapabilities,
    /// Does the connector support EXISTS predicates
    #[serde(default)]
    pub exists: ExistsCapabilities,
}
// ANCHOR_END: QueryCapabilities

// ANCHOR: ExistsCapabilities
#[skip_serializing_none]
#[derive(Clone, Debug, Default, PartialEq, Serialize, Deserialize, JsonSchema)]
#[schemars(title = "Exists Capabilities")]
pub struct ExistsCapabilities {
    /// Does the connector support named scopes in column references inside
    /// EXISTS predicates
    pub named_scopes: Option<LeafCapability>,
    /// Does the connector support ExistsInCollection::Unrelated
    pub unrelated: Option<LeafCapability>,
}
// ANCHOR_END: ExistsCapabilities

// ANCHOR: NestedFieldCapabilities
#[skip_serializing_none]
#[derive(Clone, Debug, Default, PartialEq, Serialize, Deserialize, JsonSchema)]
#[schemars(title = "Nested Field Capabilities")]
pub struct NestedFieldCapabilities {
    /// Does the connector support filtering by values of nested fields
    pub filter_by: Option<LeafCapability>,
    /// Does the connector support ordering by values of nested fields
    pub order_by: Option<LeafCapability>,
    /// Does the connector support aggregating values within nested fields
    pub aggregates: Option<LeafCapability>,
}
// ANCHOR_END: NestedFieldCapabilities

// ANCHOR: AggregateCapabilities
#[skip_serializing_none]
#[derive(Clone, Debug, Default, PartialEq, Serialize, Deserialize, JsonSchema)]
#[schemars(title = "Aggregate Capabilities")]
pub struct AggregateCapabilities {
<<<<<<< HEAD
    /// Does the connector support filtering based on aggregated values
    pub filter_by: Option<LeafCapability>,
}
// ANCHOR_END: AggregateCapabilities

=======
    /// Does the connector support aggregations over groups
    pub group_by: Option<GroupByCapabilities>,
}
// ANCHOR_END: AggregateCapabilities

// ANCHOR: GroupByCapabilities
#[skip_serializing_none]
#[derive(Clone, Debug, Default, PartialEq, Serialize, Deserialize, JsonSchema)]
#[schemars(title = "Group By Capabilities")]
pub struct GroupByCapabilities {
    /// Does the connector support post-grouping predicates
    pub filter: Option<LeafCapability>,
    /// Does the connector support post-grouping ordering
    pub order: Option<LeafCapability>,
    /// Does the connector support post-grouping pagination
    pub paginate: Option<LeafCapability>,
}
// ANCHOR_END: GroupByCapabilities

>>>>>>> be60f6da
// ANCHOR: MutationCapabilities
#[skip_serializing_none]
#[derive(Clone, Debug, PartialEq, Serialize, Deserialize, JsonSchema)]
#[schemars(title = "Mutation Capabilities")]
pub struct MutationCapabilities {
    /// Does the connector support executing multiple mutations in a transaction.
    pub transactional: Option<LeafCapability>,
    /// Does the connector support explaining mutations
    pub explain: Option<LeafCapability>,
}
// ANCHOR_END: MutationCapabilities

// ANCHOR: RelationshipCapabilities
#[skip_serializing_none]
#[derive(Clone, Debug, PartialEq, Serialize, Deserialize, JsonSchema)]
#[schemars(title = "Relationship Capabilities")]
pub struct RelationshipCapabilities {
    /// Does the connector support comparisons that involve related collections (ie. joins)?
    pub relation_comparisons: Option<LeafCapability>,
    /// Does the connector support ordering by an aggregated array relationship?
    pub order_by_aggregate: Option<LeafCapability>,
}
// ANCHOR_END: RelationshipCapabilities

// ANCHOR: SchemaResponse
#[derive(Clone, Debug, Default, PartialEq, Serialize, Deserialize, JsonSchema)]
#[schemars(title = "Schema Response")]
pub struct SchemaResponse {
    /// A list of scalar types which will be used as the types of collection columns
    pub scalar_types: BTreeMap<ScalarTypeName, ScalarType>,
    /// A list of object types which can be used as the types of arguments, or return types of procedures.
    /// Names should not overlap with scalar type names.
    pub object_types: BTreeMap<ObjectTypeName, ObjectType>,
    /// Collections which are available for queries
    pub collections: Vec<CollectionInfo>,
    /// Functions (i.e. collections which return a single column and row)
    pub functions: Vec<FunctionInfo>,
    /// Procedures which are available for execution as part of mutations
    pub procedures: Vec<ProcedureInfo>,
}
// ANCHOR_END: SchemaResponse

// ANCHOR: ScalarType
/// The definition of a scalar type, i.e. types that can be used as the types of columns.
#[skip_serializing_none]
#[derive(Clone, Debug, PartialEq, Serialize, Deserialize, JsonSchema)]
#[schemars(title = "Scalar Type")]
pub struct ScalarType {
    /// A description of valid values for this scalar type.
    /// Defaults to `TypeRepresentation::JSON` if omitted
    pub representation: Option<TypeRepresentation>,
    /// A map from aggregate function names to their definitions. Result type names must be defined scalar types declared in ScalarTypesCapabilities.
    pub aggregate_functions: BTreeMap<AggregateFunctionName, AggregateFunctionDefinition>,
    /// A map from comparison operator names to their definitions. Argument type names must be defined scalar types declared in ScalarTypesCapabilities.
    pub comparison_operators: BTreeMap<ComparisonOperatorName, ComparisonOperatorDefinition>,
}
// ANCHOR_END: ScalarType

// ANCHOR: TypeRepresentation
/// Representations of scalar types
#[derive(
    Clone, Debug, Eq, PartialEq, Ord, PartialOrd, Hash, Serialize, Deserialize, JsonSchema,
)]
#[serde(tag = "type", rename_all = "snake_case")]
#[schemars(title = "Type Representation")]
pub enum TypeRepresentation {
    /// JSON booleans
    Boolean,
    /// Any JSON string
    String,
    /// Any JSON number
    #[deprecated(since = "0.1.2", note = "Use sized numeric types instead")]
    Number,
    /// Any JSON number, with no decimal part
    #[deprecated(since = "0.1.2", note = "Use sized numeric types instead")]
    Integer,
    /// A 8-bit signed integer with a minimum value of -2^7 and a maximum value of 2^7 - 1
    Int8,
    /// A 16-bit signed integer with a minimum value of -2^15 and a maximum value of 2^15 - 1
    Int16,
    /// A 32-bit signed integer with a minimum value of -2^31 and a maximum value of 2^31 - 1
    Int32,
    /// A 64-bit signed integer with a minimum value of -2^63 and a maximum value of 2^63 - 1
    Int64,
    /// An IEEE-754 single-precision floating-point number
    Float32,
    /// An IEEE-754 double-precision floating-point number
    Float64,
    /// Arbitrary-precision integer string
    #[serde(rename = "biginteger")]
    BigInteger,
    /// Arbitrary-precision decimal string
    #[serde(rename = "bigdecimal")]
    BigDecimal,
    /// UUID string (8-4-4-4-12)
    #[serde(rename = "uuid")]
    UUID,
    /// ISO 8601 date
    Date,
    /// ISO 8601 timestamp
    Timestamp,
    /// ISO 8601 timestamp-with-timezone
    #[serde(rename = "timestamptz")]
    TimestampTZ,
    /// GeoJSON, per RFC 7946
    Geography,
    /// GeoJSON Geometry object, per RFC 7946
    Geometry,
    /// Base64-encoded bytes
    Bytes,
    /// Arbitrary JSON
    #[serde(rename = "json")]
    JSON,
    /// One of the specified string values
    Enum { one_of: Vec<String> },
}
// ANCHOR_END: TypeRepresentation

// ANCHOR: ObjectType
/// The definition of an object type
#[skip_serializing_none]
#[derive(Clone, Debug, PartialEq, Serialize, Deserialize, JsonSchema)]
#[schemars(title = "Object Type")]
pub struct ObjectType {
    /// Description of this type
    pub description: Option<String>,
    /// Fields defined on this object type
    pub fields: BTreeMap<FieldName, ObjectField>,
}
// ANCHOR_END: ObjectType

// ANCHOR: ObjectField
/// The definition of an object field
#[skip_serializing_none]
#[derive(Clone, Debug, PartialEq, Serialize, Deserialize, JsonSchema)]
#[schemars(title = "Object Field")]
pub struct ObjectField {
    /// Description of this field
    pub description: Option<String>,
    /// The type of this field
    #[serde(rename = "type")]
    pub r#type: Type,
    /// The arguments available to the field - Matches implementation from CollectionInfo
    #[serde(skip_serializing_if = "BTreeMap::is_empty", default)]
    pub arguments: BTreeMap<ArgumentName, ArgumentInfo>,
}
// ANCHOR_END: ObjectField

// ANCHOR: Type
/// Types track the valid representations of values as JSON
#[derive(
    Clone, Debug, Eq, PartialEq, Ord, PartialOrd, Hash, Serialize, Deserialize, JsonSchema,
)]
#[serde(tag = "type", rename_all = "snake_case")]
#[schemars(title = "Type")]
pub enum Type {
    /// A named type
    Named {
        /// The name can refer to a primitive type or a scalar type
        name: TypeName,
    },
    /// A nullable type
    Nullable {
        /// The type of the non-null inhabitants of this type
        underlying_type: Box<Type>,
    },
    /// An array type
    Array {
        /// The type of the elements of the array
        element_type: Box<Type>,
    },
    /// A predicate type for a given object type
    Predicate {
        /// The object type name
        object_type_name: ObjectTypeName,
    },
}
// ANCHOR_END: Type

// ANCHOR: ComparisonOperatorDefinition
/// The definition of a comparison operator on a scalar type
#[derive(Clone, Debug, PartialEq, Serialize, Deserialize, JsonSchema)]
#[serde(tag = "type", rename_all = "snake_case")]
#[schemars(title = "Comparison Operator Definition")]
pub enum ComparisonOperatorDefinition {
    Equal,
    In,
    Custom {
        /// The type of the argument to this operator
        argument_type: Type,
    },
}
// ANCHOR_END: ComparisonOperatorDefinition

// ANCHOR: AggregateFunctionDefinition
/// The definition of an aggregation function on a scalar type
#[derive(Clone, Debug, PartialEq, Serialize, Deserialize, JsonSchema)]
#[schemars(title = "Aggregate Function Definition")]
pub struct AggregateFunctionDefinition {
    /// The scalar or object type of the result of this function
    pub result_type: Type,
}
// ANCHOR_END: AggregateFunctionDefinition

// ANCHOR: CollectionInfo
#[skip_serializing_none]
#[derive(Clone, Debug, PartialEq, Serialize, Deserialize, JsonSchema)]
#[schemars(title = "Collection Info")]
pub struct CollectionInfo {
    /// The name of the collection
    ///
    /// Note: these names are abstract - there is no requirement that this name correspond to
    /// the name of an actual collection in the database.
    pub name: CollectionName,
    /// Description of the collection
    pub description: Option<String>,
    /// Any arguments that this collection requires
    pub arguments: BTreeMap<ArgumentName, ArgumentInfo>,
    /// The name of the collection's object type
    #[serde(rename = "type")]
    pub collection_type: ObjectTypeName,
    /// Any uniqueness constraints enforced on this collection
    pub uniqueness_constraints: BTreeMap<String, UniquenessConstraint>,
    /// Any foreign key constraints enforced on this collection
    pub foreign_keys: BTreeMap<String, ForeignKeyConstraint>,
}
// ANCHOR_END: CollectionInfo

// ANCHOR: FunctionInfo
#[skip_serializing_none]
#[derive(Clone, Debug, PartialEq, Serialize, Deserialize, JsonSchema)]
#[schemars(title = "Function Info")]
pub struct FunctionInfo {
    /// The name of the function
    pub name: FunctionName,
    /// Description of the function
    pub description: Option<String>,
    /// Any arguments that this collection requires
    pub arguments: BTreeMap<ArgumentName, ArgumentInfo>,
    /// The name of the function's result type
    pub result_type: Type,
}
// ANCHOR_END: FunctionInfo

// ANCHOR: ArgumentInfo
#[skip_serializing_none]
#[derive(Clone, Debug, PartialEq, Serialize, Deserialize, JsonSchema)]
#[schemars(title = "Argument Info")]
pub struct ArgumentInfo {
    /// Argument description
    pub description: Option<String>,
    /// The name of the type of this argument
    #[serde(rename = "type")]
    pub argument_type: Type,
}
// ANCHOR_END: ArgumentInfo

// ANCHOR: UniquenessConstraint
#[derive(Clone, Debug, PartialEq, Serialize, Deserialize, JsonSchema)]
#[schemars(title = "Uniqueness Constraint")]
pub struct UniquenessConstraint {
    /// A list of columns which this constraint requires to be unique
    pub unique_columns: Vec<FieldName>,
}
// ANCHOR_END: UniquenessConstraint

// ANCHOR: ForeignKeyConstraint
#[derive(Clone, Debug, PartialEq, Serialize, Deserialize, JsonSchema)]
#[schemars(title = "Foreign Key Constraint")]
pub struct ForeignKeyConstraint {
    /// The columns on which you want want to define the foreign key.
    pub column_mapping: BTreeMap<FieldName, FieldName>,
    /// The name of a collection
    pub foreign_collection: CollectionName,
}
// ANCHOR_END: ForeignKeyConstraint

// ANCHOR: ProcedureInfo
#[skip_serializing_none]
#[derive(Clone, Debug, PartialEq, Serialize, Deserialize, JsonSchema)]
#[schemars(title = "Procedure Info")]
pub struct ProcedureInfo {
    /// The name of the procedure
    pub name: ProcedureName,
    /// Column description
    pub description: Option<String>,
    /// Any arguments that this collection requires
    pub arguments: BTreeMap<ArgumentName, ArgumentInfo>,
    /// The name of the result type
    pub result_type: Type,
}
// ANCHOR_END: ProcedureInfo

// ANCHOR: QueryRequest
/// This is the request body of the query POST endpoint
#[skip_serializing_none]
#[derive(Clone, Debug, PartialEq, Serialize, Deserialize, JsonSchema)]
#[schemars(title = "Query Request")]
pub struct QueryRequest {
    /// The name of a collection
    pub collection: CollectionName,
    /// The query syntax tree
    pub query: Query,
    /// Values to be provided to any collection arguments
    pub arguments: BTreeMap<ArgumentName, Argument>,
    /// Any relationships between collections involved in the query request
    pub collection_relationships: BTreeMap<RelationshipName, Relationship>,
    /// One set of named variables for each rowset to fetch. Each variable set
    /// should be subtituted in turn, and a fresh set of rows returned.
    pub variables: Option<Vec<BTreeMap<VariableName, serde_json::Value>>>,
}
// ANCHOR_END: QueryRequest

// ANCHOR: Argument
#[derive(Clone, Debug, PartialEq, Serialize, Deserialize, JsonSchema)]
#[serde(tag = "type", rename_all = "snake_case")]
#[schemars(title = "Argument")]
pub enum Argument {
    /// The argument is provided by reference to a variable
    Variable { name: VariableName },
    /// The argument is provided as a literal value
    Literal { value: serde_json::Value },
}
// ANCHOR_END: Argument

// ANCHOR: Query
#[skip_serializing_none]
#[derive(Clone, Debug, PartialEq, Serialize, Deserialize, JsonSchema)]
#[schemars(title = "Query")]
pub struct Query {
    /// Aggregate fields of the query
    pub aggregates: Option<IndexMap<FieldName, Aggregate>>,
    /// Fields of the query
    pub fields: Option<IndexMap<FieldName, Field>>,
    /// Optionally limit to N results
    pub limit: Option<u32>,
    /// Optionally offset from the Nth result
    pub offset: Option<u32>,
    /// Optionally specify how rows should be ordered
    pub order_by: Option<OrderBy>,
    /// Optionally specify a predicate to apply to the rows
    pub predicate: Option<Expression>,
    /// Optionally group and aggregate the selected rows
    pub groups: Option<Grouping>,
}
// ANCHOR_END: Query

// ANCHOR: Grouping
#[skip_serializing_none]
#[derive(Clone, Debug, PartialEq, Serialize, Deserialize, JsonSchema)]
#[schemars(title = "Grouping")]
pub struct Grouping {
    /// Dimensions along which to partition the data
    pub dimensions: Vec<Dimension>,
    /// Aggregates to compute in each group
    pub aggregates: IndexMap<String, Aggregate>,
    /// Optionally specify a predicate to apply after grouping rows
    pub predicate: Option<GroupExpression>,
    /// Optionally specify how groups should be ordered
    pub order_by: Option<GroupOrderBy>,
    /// Optionally limit to N groups
    pub limit: Option<u32>,
    /// Optionally offset from the Nth group
    pub offset: Option<u32>,
}
// ANCHOR_END: Grouping

// ANCHOR: GroupExpression
#[derive(Clone, Debug, PartialEq, Serialize, Deserialize, JsonSchema)]
#[serde(tag = "type", rename_all = "snake_case")]
#[schemars(title = "Group Expression")]
pub enum GroupExpression {
    And {
        expressions: Vec<GroupExpression>,
    },
    Or {
        expressions: Vec<GroupExpression>,
    },
    Not {
        expression: Box<GroupExpression>,
    },
    UnaryComparisonOperator {
        target: GroupComparisonTarget,
        operator: UnaryComparisonOperator,
    },
    BinaryComparisonOperator {
        target: GroupComparisonTarget,
        operator: ComparisonOperatorName,
        value: GroupComparisonValue,
    },
}
// ANCHOR_END: GroupExpression

// ANCHOR: GroupComparisonTarget
#[derive(Clone, Debug, PartialEq, Serialize, Deserialize, JsonSchema)]
#[serde(tag = "type", rename_all = "snake_case")]
#[schemars(title = "Aggregate Comparison Target")]
pub enum GroupComparisonTarget {
    Aggregate { aggregate: Aggregate },
}
// ANCHOR_END: GroupComparisonTarget

// ANCHOR: GroupComparisonValue
#[derive(Clone, Debug, PartialEq, Serialize, Deserialize, JsonSchema)]
#[serde(tag = "type", rename_all = "snake_case")]
#[schemars(title = "Aggregate Comparison Value")]
pub enum GroupComparisonValue {
    Scalar { value: serde_json::Value },
    Variable { name: VariableName },
}
// ANCHOR_END: GroupComparisonValue

// ANCHOR: Dimension
#[derive(Clone, Debug, PartialEq, Serialize, Deserialize, JsonSchema)]
#[skip_serializing_none]
#[serde(tag = "type", rename_all = "snake_case")]
#[schemars(title = "Dimension")]
pub enum Dimension {
    Column {
        /// The name of the column
        column_name: FieldName,
        /// Path to a nested field within an object column
        field_path: Option<Vec<FieldName>>,
        /// Any (object) relationships to traverse to reach this column
        path: Vec<PathElement>,
    },
}
// ANCHOR_END: Dimension

// ANCHOR: GroupOrderBy
#[derive(Clone, Debug, PartialEq, Serialize, Deserialize, JsonSchema)]
#[schemars(title = "Group Order By")]
pub struct GroupOrderBy {
    /// The elements to order by, in priority order
    pub elements: Vec<GroupOrderByElement>,
}
// ANCHOR_END: GroupOrderBy

// ANCHOR: GroupOrderByElement
#[derive(Clone, Debug, PartialEq, Serialize, Deserialize, JsonSchema)]
#[schemars(title = "Group Order By Element")]
pub struct GroupOrderByElement {
    pub order_direction: OrderDirection,
    pub target: GroupOrderByTarget,
}
// ANCHOR_END: GroupOrderByElement

// ANCHOR: GroupOrderByTarget
#[skip_serializing_none]
#[derive(Clone, Debug, PartialEq, Serialize, Deserialize, JsonSchema)]
#[schemars(title = "Group Order By Target")]
#[serde(tag = "type", rename_all = "snake_case")]
pub enum GroupOrderByTarget {
    Dimension {
        /// The index of the dimension to order by, selected from the
        /// dimensions provided in the `Grouping` request.
        index: usize,
    },
    Aggregate {
        /// Aggregation method to apply
        aggregate: Aggregate,
        /// Non-empty collection of relationships to traverse
        path: Vec<PathElement>,
    },
}
// ANCHOR_END: GroupOrderByTarget

// ANCHOR: Aggregate
#[derive(Clone, Debug, PartialEq, Serialize, Deserialize, JsonSchema)]
#[skip_serializing_none]
#[serde(tag = "type", rename_all = "snake_case")]
#[schemars(title = "Aggregate")]
pub enum Aggregate {
    ColumnCount {
        /// The column to apply the count aggregate function to
        column: FieldName,
        /// Path to a nested field within an object column
        field_path: Option<Vec<FieldName>>,
        /// Whether or not only distinct items should be counted
        distinct: bool,
    },
    SingleColumn {
        /// The column to apply the aggregation function to
        column: FieldName,
        /// Path to a nested field within an object column
        field_path: Option<Vec<FieldName>>,
        /// Single column aggregate function name.
        function: AggregateFunctionName,
    },
    StarCount {},
}
// ANCHOR_END: Aggregate

// ANCHOR: NestedObject
#[derive(Clone, Debug, PartialEq, Serialize, Deserialize, JsonSchema)]
#[serde(rename_all = "snake_case")]
#[schemars(title = "NestedObject")]
pub struct NestedObject {
    pub fields: IndexMap<FieldName, Field>,
}
// ANCHOR_END: NestedObject

// ANCHOR: NestedArray
#[derive(Clone, Debug, PartialEq, Serialize, Deserialize, JsonSchema)]
#[serde(rename_all = "snake_case")]
#[schemars(title = "NestedArray")]
pub struct NestedArray {
    pub fields: Box<NestedField>,
}
// ANCHOR_END: NestedArray

// ANCHOR: NestedField
#[derive(Clone, Debug, PartialEq, Serialize, Deserialize, JsonSchema)]
#[serde(tag = "type", rename_all = "snake_case")]
#[schemars(title = "NestedField")]
pub enum NestedField {
    Object(NestedObject),
    Array(NestedArray),
}
// ANCHOR_END: NestedField

// ANCHOR: Field
#[derive(Clone, Debug, PartialEq, Serialize, Deserialize, JsonSchema)]
#[serde(tag = "type", rename_all = "snake_case")]
#[schemars(title = "Field")]
pub enum Field {
    Column {
        column: FieldName,
        /// When the type of the column is a (possibly-nullable) array or object,
        /// the caller can request a subset of the complete column data,
        /// by specifying fields to fetch here.
        /// If omitted, the column data will be fetched in full.
        fields: Option<NestedField>,
        #[serde(skip_serializing_if = "BTreeMap::is_empty", default)]
        arguments: BTreeMap<ArgumentName, Argument>,
    },
    Relationship {
        query: Box<Query>,
        /// The name of the relationship to follow for the subquery
        relationship: RelationshipName,
        /// Values to be provided to any collection arguments
        arguments: BTreeMap<ArgumentName, RelationshipArgument>,
    },
}
// ANCHOR_END: Field

// ANCHOR: OrderBy
#[derive(Clone, Debug, PartialEq, Serialize, Deserialize, JsonSchema)]
#[schemars(title = "Order By")]
pub struct OrderBy {
    /// The elements to order by, in priority order
    pub elements: Vec<OrderByElement>,
}
// ANCHOR_END: OrderBy

// ANCHOR: OrderByElement
#[derive(Clone, Debug, PartialEq, Serialize, Deserialize, JsonSchema)]
#[schemars(title = "Order By Element")]
pub struct OrderByElement {
    pub order_direction: OrderDirection,
    pub target: OrderByTarget,
}
// ANCHOR_END: OrderByElement

// ANCHOR: OrderByTarget
#[skip_serializing_none]
#[derive(Clone, Debug, PartialEq, Serialize, Deserialize, JsonSchema)]
#[schemars(title = "Order By Target")]
#[serde(tag = "type", rename_all = "snake_case")]
pub enum OrderByTarget {
    Column {
        /// The name of the column
        name: FieldName,
        /// Path to a nested field within an object column
        field_path: Option<Vec<FieldName>>,
        /// Any (object) relationships to traverse to reach this column
        path: Vec<PathElement>,
    },
    Aggregate {
        /// The aggregation method to use
        aggregate: Aggregate,
        /// Non-empty collection of relationships to traverse
        path: Vec<PathElement>,
    },
}
// ANCHOR_END: OrderByTarget

// ANCHOR: OrderDirection
#[derive(
    Clone, Copy, Debug, Eq, PartialEq, Ord, PartialOrd, Hash, Serialize, Deserialize, JsonSchema,
)]
#[schemars(title = "Order Direction")]
#[serde(rename_all = "snake_case")]
pub enum OrderDirection {
    Asc,
    Desc,
}
// ANCHOR_END: OrderDirection

// ANCHOR: Expression
#[derive(Clone, Debug, PartialEq, Serialize, Deserialize, JsonSchema)]
#[serde(tag = "type", rename_all = "snake_case")]
#[schemars(title = "Expression")]
pub enum Expression {
    And {
        expressions: Vec<Expression>,
    },
    Or {
        expressions: Vec<Expression>,
    },
    Not {
        expression: Box<Expression>,
    },
    UnaryComparisonOperator {
        column: ComparisonTarget,
        operator: UnaryComparisonOperator,
    },
    BinaryComparisonOperator {
        column: ComparisonTarget,
        operator: ComparisonOperatorName,
        value: ComparisonValue,
    },
    Exists {
        in_collection: ExistsInCollection,
        predicate: Option<Box<Expression>>,
    },
}
// ANCHOR_END: Expression

// ANCHOR: UnaryComparisonOperator
#[derive(
    Clone, Copy, Debug, Eq, PartialEq, Ord, PartialOrd, Hash, Serialize, Deserialize, JsonSchema,
)]
#[schemars(title = "Unary Comparison Operator")]
#[serde(rename_all = "snake_case")]
pub enum UnaryComparisonOperator {
    IsNull,
}
// ANCHOR_END: UnaryComparisonOperator

// ANCHOR: ComparisonTarget
#[skip_serializing_none]
#[derive(Clone, Debug, PartialEq, Serialize, Deserialize, JsonSchema)]
#[schemars(title = "Comparison Target")]
#[serde(tag = "type", rename_all = "snake_case")]
pub enum ComparisonTarget {
    Column {
        /// The name of the column
        name: FieldName,
        /// Path to a nested field within an object column
        field_path: Option<Vec<FieldName>>,
    },
    Aggregate {
        /// The aggregation method to use
        aggregate: Aggregate,
        /// Non-empty collection of relationships to traverse
        path: Vec<PathElement>,
    },
}
// ANCHOR_END: ComparisonTarget

// ANCHOR: PathElement
#[derive(Clone, Debug, PartialEq, Serialize, Deserialize, JsonSchema)]
#[serde(rename_all = "snake_case")]
#[schemars(title = "Path Element")]
pub struct PathElement {
    /// The name of the relationship to follow
    pub relationship: RelationshipName,
    /// Values to be provided to any collection arguments
    pub arguments: BTreeMap<ArgumentName, RelationshipArgument>,
    /// A predicate expression to apply to the target collection
    pub predicate: Option<Box<Expression>>,
}
// ANCHOR_END: PathElement

// ANCHOR: ComparisonValue
#[derive(Clone, Debug, PartialEq, Serialize, Deserialize, JsonSchema)]
#[serde(tag = "type", rename_all = "snake_case")]
#[schemars(title = "Comparison Value")]
pub enum ComparisonValue {
    Column {
        /// The name of the column
        name: FieldName,
        /// Path to a nested field within an object column
        field_path: Option<Vec<FieldName>>,
        /// Any relationships to traverse to reach this column
        #[serde(default)]
        path: Vec<PathElement>,
        /// The scope in which this column exists, identified
        /// by an top-down index into the stack of scopes.
        /// The stack grows inside each `Expression::Exists`,
        /// so scope 0 (the default) refers to the current collection,
        /// and each subsequent index refers to the collection outside
        /// its predecessor's immediately enclosing `Expression::Exists`
        /// expression.
        scope: Option<usize>,
    },
    Scalar {
        value: serde_json::Value,
    },
    Variable {
        name: VariableName,
    },
}
// ANCHOR_END: ComparisonValue

// ANCHOR: ExistsInCollection
#[derive(Clone, Debug, PartialEq, Serialize, Deserialize, JsonSchema)]
#[serde(tag = "type", rename_all = "snake_case")]
#[schemars(title = "Exists In Collection")]
pub enum ExistsInCollection {
    Related {
        relationship: RelationshipName,
        /// Values to be provided to any collection arguments
        arguments: BTreeMap<ArgumentName, RelationshipArgument>,
    },
    Unrelated {
        /// The name of a collection
        collection: CollectionName,
        /// Values to be provided to any collection arguments
        arguments: BTreeMap<ArgumentName, RelationshipArgument>,
    },
}
// ANCHOR_END: ExistsInCollection

// ANCHOR: QueryResponse
#[skip_serializing_none]
#[derive(Clone, Debug, PartialEq, Serialize, Deserialize, JsonSchema)]
#[schemars(title = "Query Response")]
/// Query responses may return multiple RowSets when using queries with variables.
/// Else, there should always be exactly one RowSet
pub struct QueryResponse(pub Vec<RowSet>);
// ANCHOR_END: QueryResponse

// ANCHOR: RowSet
#[skip_serializing_none]
#[derive(Clone, Debug, PartialEq, Serialize, Deserialize, JsonSchema)]
#[schemars(title = "Row Set")]
pub struct RowSet {
    /// The results of the aggregates returned by the query
    pub aggregates: Option<IndexMap<FieldName, serde_json::Value>>,
    /// The rows returned by the query, corresponding to the query's fields
    pub rows: Option<Vec<IndexMap<FieldName, RowFieldValue>>>,
    /// The results of any grouping operation
    pub groups: Option<Vec<Group>>,
}
// ANCHOR_END: RowSet

// ANCHOR: Group
#[skip_serializing_none]
#[derive(Clone, Debug, PartialEq, Serialize, Deserialize, JsonSchema)]
#[schemars(title = "Group")]
pub struct Group {
    /// Values of dimensions which identify this group
    pub dimensions: Vec<serde_json::Value>,
    /// Aggregates computed within this group
    pub aggregates: IndexMap<String, serde_json::Value>,
}
// ANCHOR_END: Group

// ANCHOR: RowFieldValue
#[derive(Clone, Debug, PartialEq, Serialize, Deserialize, JsonSchema)]
#[schemars(title = "Row Field Value")]
pub struct RowFieldValue(pub serde_json::Value);

impl RowFieldValue {
    /// In the case where this field value was obtained using a
    /// [`Field::Relationship`], the returned JSON will be a [`RowSet`].
    /// We cannot express [`RowFieldValue`] as an enum, because
    /// [`RowFieldValue`] overlaps with values which have object types.
    pub fn as_rowset(self) -> Option<RowSet> {
        serde_json::from_value(self.0).ok()
    }
}
// ANCHOR_END: RowFieldValue

// ANCHOR: ExplainResponse
#[derive(Clone, Debug, PartialEq, Serialize, Deserialize, JsonSchema)]
#[schemars(title = "Explain Response")]
pub struct ExplainResponse {
    /// A list of human-readable key-value pairs describing
    /// a query execution plan. For example, a connector for
    /// a relational database might return the generated SQL
    /// and/or the output of the `EXPLAIN` command. An API-based
    /// connector might encode a list of statically-known API
    /// calls which would be made.
    pub details: BTreeMap<String, String>,
}
// ANCHOR_END: ExplainResponse

// ANCHOR: MutationRequest
#[derive(Clone, Debug, PartialEq, Serialize, Deserialize, JsonSchema)]
#[schemars(title = "Mutation Request")]
pub struct MutationRequest {
    /// The mutation operations to perform
    pub operations: Vec<MutationOperation>,
    /// The relationships between collections involved in the entire mutation request
    pub collection_relationships: BTreeMap<RelationshipName, Relationship>,
}
// ANCHOR_END: MutationRequest

// ANCHOR: MutationOperation
#[skip_serializing_none]
#[derive(Clone, Debug, PartialEq, Serialize, Deserialize, JsonSchema)]
#[schemars(title = "Mutation Operation")]
#[serde(tag = "type", rename_all = "snake_case")]
pub enum MutationOperation {
    Procedure {
        /// The name of a procedure
        name: ProcedureName,
        /// Any named procedure arguments
        arguments: BTreeMap<ArgumentName, serde_json::Value>,
        /// The fields to return from the result, or null to return everything
        fields: Option<NestedField>,
    },
}
// ANCHOR_END: MutationOperation

// ANCHOR: Relationship
#[derive(Clone, Debug, PartialEq, Serialize, Deserialize, JsonSchema)]
#[schemars(title = "Relationship")]
pub struct Relationship {
    /// A mapping between columns on the source collection to columns on the target collection
    pub column_mapping: BTreeMap<FieldName, FieldName>,
    pub relationship_type: RelationshipType,
    /// The name of a collection
    pub target_collection: CollectionName,
    /// Values to be provided to any collection arguments
    pub arguments: BTreeMap<ArgumentName, RelationshipArgument>,
}
// ANCHOR_END: Relationship

// ANCHOR: RelationshipArgument
#[skip_serializing_none]
#[derive(Clone, Debug, PartialEq, Serialize, Deserialize, JsonSchema)]
#[schemars(title = "Relationship Argument")]
#[serde(tag = "type", rename_all = "snake_case")]
pub enum RelationshipArgument {
    /// The argument is provided by reference to a variable
    Variable {
        name: VariableName,
    },
    /// The argument is provided as a literal value
    Literal {
        value: serde_json::Value,
    },
    // The argument is provided based on a column of the source collection
    Column {
        name: FieldName,
    },
}
// ANCHOR_END: RelationshipArgument

// ANCHOR: RelationshipType
#[derive(
    Clone, Copy, Debug, Eq, PartialEq, Ord, PartialOrd, Hash, Serialize, Deserialize, JsonSchema,
)]
#[schemars(title = "Relationship Type")]
#[serde(rename_all = "snake_case")]
pub enum RelationshipType {
    Object,
    Array,
}
// ANCHOR_END: RelationshipType

// ANCHOR: MutationResponse
#[derive(Clone, Debug, PartialEq, Serialize, Deserialize, JsonSchema)]
#[schemars(title = "Mutation Response")]
pub struct MutationResponse {
    /// The results of each mutation operation, in the same order as they were received
    pub operation_results: Vec<MutationOperationResults>,
}
// ANCHOR_END: MutationResponse

// ANCHOR: MutationOperationResults
#[derive(Clone, Debug, Eq, PartialEq, Serialize, Deserialize, JsonSchema)]
#[schemars(title = "Mutation Operation Results")]
#[serde(tag = "type", rename_all = "snake_case")]
pub enum MutationOperationResults {
    Procedure { result: serde_json::Value },
}
// ANCHOR_END: MutationOperationResults

macro_rules! newtype {
    ($name: ident over $oldtype: ident) => {
        #[derive(
            Clone, Debug, Default, Hash, Eq, Ord, PartialEq, PartialOrd, Serialize, Deserialize,
        )]
        pub struct $name($oldtype);

        impl JsonSchema for $name {
            fn schema_name() -> String {
                String::schema_name()
            }

            fn json_schema(gen: &mut schemars::gen::SchemaGenerator) -> schemars::schema::Schema {
                String::json_schema(gen)
            }

            fn is_referenceable() -> bool {
                String::is_referenceable()
            }

            fn schema_id() -> std::borrow::Cow<'static, str> {
                String::schema_id()
            }
        }

        impl AsRef<$oldtype> for $name {
            fn as_ref(&self) -> &$oldtype {
                &self.0
            }
        }

        impl From<&str> for $name {
            fn from(value: &str) -> Self {
                $name(value.into())
            }
        }

        impl From<$oldtype> for $name {
            fn from(value: $oldtype) -> Self {
                $name(value)
            }
        }

        impl From<$name> for $oldtype {
            fn from(value: $name) -> Self {
                value.0
            }
        }

        impl std::fmt::Display for $name {
            fn fmt(&self, f: &mut std::fmt::Formatter<'_>) -> std::fmt::Result {
                self.0.fmt(f)
            }
        }

        impl $name {
            pub fn new(value: $oldtype) -> Self {
                $name(value)
            }

            pub fn as_str(&self) -> &str {
                self.0.as_str()
            }

            pub fn into_inner(self) -> $oldtype {
                self.0
            }

            pub fn inner(&self) -> &$oldtype {
                &self.0
            }
        }
    };
    ($name: ident) => {
        newtype! {$name over SmolStr}

        impl From<String> for $name {
            fn from(value: String) -> Self {
                $name(value.into())
            }
        }

        impl From<$name> for String {
            fn from(value: $name) -> Self {
                value.0.into()
            }
        }
    };
}

newtype! {AggregateFunctionName}
newtype! {ArgumentName}
newtype! {CollectionName}
newtype! {ComparisonOperatorName}
newtype! {FieldName}
newtype! {FunctionName over CollectionName}
newtype! {ObjectTypeName over TypeName}
newtype! {ProcedureName}
newtype! {RelationshipName}
newtype! {ScalarTypeName over TypeName}
newtype! {TypeName}
newtype! {VariableName}

#[cfg(test)]
mod tests {
    use std::io::Write;
    use std::path::PathBuf;

    use goldenfile::Mint;
    use schemars::schema_for;

    use super::*;

    #[test]
    fn test_json_schemas() {
        let test_dir = PathBuf::from(env!("CARGO_MANIFEST_DIR")).join("tests");

        let mut mint = Mint::new(test_dir);

        test_json_schema(
            &mut mint,
            schema_for!(ErrorResponse),
            "error_response.jsonschema",
        );

        test_json_schema(
            &mut mint,
            schema_for!(SchemaResponse),
            "schema_response.jsonschema",
        );

        test_json_schema(
            &mut mint,
            schema_for!(CapabilitiesResponse),
            "capabilities_response.jsonschema",
        );

        test_json_schema(
            &mut mint,
            schema_for!(QueryRequest),
            "query_request.jsonschema",
        );
        test_json_schema(
            &mut mint,
            schema_for!(QueryResponse),
            "query_response.jsonschema",
        );

        test_json_schema(
            &mut mint,
            schema_for!(ExplainResponse),
            "explain_response.jsonschema",
        );

        test_json_schema(
            &mut mint,
            schema_for!(MutationRequest),
            "mutation_request.jsonschema",
        );
        test_json_schema(
            &mut mint,
            schema_for!(MutationResponse),
            "mutation_response.jsonschema",
        );
    }

    fn test_json_schema(mint: &mut Mint, schema: schemars::schema::RootSchema, filename: &str) {
        let expected_path = PathBuf::from_iter(["json_schema", filename]);

        let mut expected = mint.new_goldenfile(expected_path).unwrap();

        write!(
            expected,
            "{}",
            serde_json::to_string_pretty(&schema).unwrap()
        )
        .unwrap();
    }
}<|MERGE_RESOLUTION|>--- conflicted
+++ resolved
@@ -104,13 +104,8 @@
 #[derive(Clone, Debug, Default, PartialEq, Serialize, Deserialize, JsonSchema)]
 #[schemars(title = "Aggregate Capabilities")]
 pub struct AggregateCapabilities {
-<<<<<<< HEAD
     /// Does the connector support filtering based on aggregated values
     pub filter_by: Option<LeafCapability>,
-}
-// ANCHOR_END: AggregateCapabilities
-
-=======
     /// Does the connector support aggregations over groups
     pub group_by: Option<GroupByCapabilities>,
 }
@@ -130,7 +125,6 @@
 }
 // ANCHOR_END: GroupByCapabilities
 
->>>>>>> be60f6da
 // ANCHOR: MutationCapabilities
 #[skip_serializing_none]
 #[derive(Clone, Debug, PartialEq, Serialize, Deserialize, JsonSchema)]
