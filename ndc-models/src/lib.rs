#![allow(deprecated)]

use std::collections::BTreeMap;

use indexmap::IndexMap;
use schemars::JsonSchema;
use serde::{Deserialize, Serialize};
use serde_with::skip_serializing_none;
use smol_str::SmolStr;

pub const VERSION: &str = env!("CARGO_PKG_VERSION");

// ANCHOR: ErrorResponse
#[skip_serializing_none]
#[derive(Clone, Debug, PartialEq, Serialize, Deserialize, JsonSchema)]
#[schemars(title = "Error Response")]
pub struct ErrorResponse {
    /// A human-readable summary of the error
    pub message: String,
    /// Any additional structured information about the error
    pub details: serde_json::Value,
}
// ANCHOR_END: ErrorResponse

// ANCHOR_END
// ANCHOR: CapabilitiesResponse
#[skip_serializing_none]
#[derive(Clone, Debug, PartialEq, Serialize, Deserialize, JsonSchema)]
#[schemars(title = "Capabilities Response")]
pub struct CapabilitiesResponse {
    pub version: String,
    pub capabilities: Capabilities,
}
// ANCHOR_END: CapabilitiesResponse

// ANCHOR: LeafCapability
/// A unit value to indicate a particular leaf capability is supported.
/// This is an empty struct to allow for future sub-capabilities.
#[derive(Clone, Debug, PartialEq, Serialize, Deserialize, JsonSchema)]
pub struct LeafCapability {}
// ANCHOR_END: LeafCapability

// ANCHOR: Capabilities
/// Describes the features of the specification which a data connector implements.
#[skip_serializing_none]
#[derive(Clone, Debug, PartialEq, Serialize, Deserialize, JsonSchema)]
#[schemars(title = "Capabilities")]
pub struct Capabilities {
    pub query: QueryCapabilities,
    pub mutation: MutationCapabilities,
    pub relationships: Option<RelationshipCapabilities>,
}
// ANCHOR_END: Capabilities

// ANCHOR: QueryCapabilities
#[skip_serializing_none]
#[derive(Clone, Debug, PartialEq, Serialize, Deserialize, JsonSchema)]
#[schemars(title = "Query Capabilities")]
pub struct QueryCapabilities {
    /// Does the connector support aggregate queries
    pub aggregates: Option<AggregateCapabilities>,
    /// Does the connector support queries which use variables
    pub variables: Option<LeafCapability>,
    /// Does the connector support explaining queries
    pub explain: Option<LeafCapability>,
    /// Does the connector support nested fields
    #[serde(default)]
    pub nested_fields: NestedFieldCapabilities,
}
// ANCHOR_END: QueryCapabilities

// ANCHOR: NestedFieldCapabilities
#[skip_serializing_none]
#[derive(Clone, Debug, Default, PartialEq, Serialize, Deserialize, JsonSchema)]
#[schemars(title = "Nested Field Capabilities")]
pub struct NestedFieldCapabilities {
    /// Does the connector support filtering by values of nested fields
    pub filter_by: Option<LeafCapability>,
    /// Does the connector support ordering by values of nested fields
    pub order_by: Option<LeafCapability>,
    /// Does the connector support aggregating values within nested fields
    pub aggregates: Option<LeafCapability>,
}
// ANCHOR_END: NestedFieldCapabilities

// ANCHOR: AggregateCapabilities
#[skip_serializing_none]
#[derive(Clone, Debug, Default, PartialEq, Serialize, Deserialize, JsonSchema)]
#[schemars(title = "Aggregate Capabilities")]
pub struct AggregateCapabilities {
    /// Does the connector support filtering based on aggregated values
    pub filter_by: Option<LeafCapability>,
}
// ANCHOR_END: AggregateCapabilities

// ANCHOR: MutationCapabilities
#[skip_serializing_none]
#[derive(Clone, Debug, PartialEq, Serialize, Deserialize, JsonSchema)]
#[schemars(title = "Mutation Capabilities")]
pub struct MutationCapabilities {
    /// Does the connector support executing multiple mutations in a transaction.
    pub transactional: Option<LeafCapability>,
    /// Does the connector support explaining mutations
    pub explain: Option<LeafCapability>,
}
// ANCHOR_END: MutationCapabilities

// ANCHOR: RelationshipCapabilities
#[skip_serializing_none]
#[derive(Clone, Debug, PartialEq, Serialize, Deserialize, JsonSchema)]
#[schemars(title = "Relationship Capabilities")]
pub struct RelationshipCapabilities {
    /// Does the connector support comparisons that involve related collections (ie. joins)?
    pub relation_comparisons: Option<LeafCapability>,
    /// Does the connector support ordering by an aggregated array relationship?
    pub order_by_aggregate: Option<LeafCapability>,
}
// ANCHOR_END: RelationshipCapabilities

// ANCHOR: SchemaResponse
#[derive(Clone, Debug, Default, PartialEq, Serialize, Deserialize, JsonSchema)]
#[schemars(title = "Schema Response")]
pub struct SchemaResponse {
    /// A list of scalar types which will be used as the types of collection columns
    pub scalar_types: BTreeMap<ScalarTypeName, ScalarType>,
    /// A list of object types which can be used as the types of arguments, or return types of procedures.
    /// Names should not overlap with scalar type names.
    pub object_types: BTreeMap<ObjectTypeName, ObjectType>,
    /// Collections which are available for queries
    pub collections: Vec<CollectionInfo>,
    /// Functions (i.e. collections which return a single column and row)
    pub functions: Vec<FunctionInfo>,
    /// Procedures which are available for execution as part of mutations
    pub procedures: Vec<ProcedureInfo>,
}
// ANCHOR_END: SchemaResponse

// ANCHOR: ScalarType
/// The definition of a scalar type, i.e. types that can be used as the types of columns.
#[skip_serializing_none]
#[derive(Clone, Debug, PartialEq, Serialize, Deserialize, JsonSchema)]
#[schemars(title = "Scalar Type")]
pub struct ScalarType {
    /// A description of valid values for this scalar type.
    /// Defaults to `TypeRepresentation::JSON` if omitted
    pub representation: Option<TypeRepresentation>,
    /// A map from aggregate function names to their definitions. Result type names must be defined scalar types declared in ScalarTypesCapabilities.
    pub aggregate_functions: BTreeMap<AggregateFunctionName, AggregateFunctionDefinition>,
    /// A map from comparison operator names to their definitions. Argument type names must be defined scalar types declared in ScalarTypesCapabilities.
    pub comparison_operators: BTreeMap<ComparisonOperatorName, ComparisonOperatorDefinition>,
}
// ANCHOR_END: ScalarType

// ANCHOR: TypeRepresentation
/// Representations of scalar types
#[derive(
    Clone, Debug, Eq, PartialEq, Ord, PartialOrd, Hash, Serialize, Deserialize, JsonSchema,
)]
#[serde(tag = "type", rename_all = "snake_case")]
#[schemars(title = "Type Representation")]
pub enum TypeRepresentation {
    /// JSON booleans
    Boolean,
    /// Any JSON string
    String,
    /// Any JSON number
    #[deprecated(since = "0.1.2", note = "Use sized numeric types instead")]
    Number,
    /// Any JSON number, with no decimal part
    #[deprecated(since = "0.1.2", note = "Use sized numeric types instead")]
    Integer,
    /// A 8-bit signed integer with a minimum value of -2^7 and a maximum value of 2^7 - 1
    Int8,
    /// A 16-bit signed integer with a minimum value of -2^15 and a maximum value of 2^15 - 1
    Int16,
    /// A 32-bit signed integer with a minimum value of -2^31 and a maximum value of 2^31 - 1
    Int32,
    /// A 64-bit signed integer with a minimum value of -2^63 and a maximum value of 2^63 - 1
    Int64,
    /// An IEEE-754 single-precision floating-point number
    Float32,
    /// An IEEE-754 double-precision floating-point number
    Float64,
    /// Arbitrary-precision integer string
    #[serde(rename = "biginteger")]
    BigInteger,
    /// Arbitrary-precision decimal string
    #[serde(rename = "bigdecimal")]
    BigDecimal,
    /// UUID string (8-4-4-4-12)
    #[serde(rename = "uuid")]
    UUID,
    /// ISO 8601 date
    Date,
    /// ISO 8601 timestamp
    Timestamp,
    /// ISO 8601 timestamp-with-timezone
    #[serde(rename = "timestamptz")]
    TimestampTZ,
    /// GeoJSON, per RFC 7946
    Geography,
    /// GeoJSON Geometry object, per RFC 7946
    Geometry,
    /// Base64-encoded bytes
    Bytes,
    /// Arbitrary JSON
    #[serde(rename = "json")]
    JSON,
    /// One of the specified string values
    Enum { one_of: Vec<String> },
}
// ANCHOR_END: TypeRepresentation

// ANCHOR: ObjectType
/// The definition of an object type
#[skip_serializing_none]
#[derive(Clone, Debug, PartialEq, Serialize, Deserialize, JsonSchema)]
#[schemars(title = "Object Type")]
pub struct ObjectType {
    /// Description of this type
    pub description: Option<String>,
    /// Fields defined on this object type
    pub fields: BTreeMap<FieldName, ObjectField>,
}
// ANCHOR_END: ObjectType

// ANCHOR: ObjectField
/// The definition of an object field
#[skip_serializing_none]
#[derive(Clone, Debug, PartialEq, Serialize, Deserialize, JsonSchema)]
#[schemars(title = "Object Field")]
pub struct ObjectField {
    /// Description of this field
    pub description: Option<String>,
    /// The type of this field
    #[serde(rename = "type")]
    pub r#type: Type,
    /// The arguments available to the field - Matches implementation from CollectionInfo
    #[serde(skip_serializing_if = "BTreeMap::is_empty", default)]
    pub arguments: BTreeMap<ArgumentName, ArgumentInfo>,
}
// ANCHOR_END: ObjectField

// ANCHOR: Type
/// Types track the valid representations of values as JSON
#[derive(
    Clone, Debug, Eq, PartialEq, Ord, PartialOrd, Hash, Serialize, Deserialize, JsonSchema,
)]
#[serde(tag = "type", rename_all = "snake_case")]
#[schemars(title = "Type")]
pub enum Type {
    /// A named type
    Named {
        /// The name can refer to a primitive type or a scalar type
        name: TypeName,
    },
    /// A nullable type
    Nullable {
        /// The type of the non-null inhabitants of this type
        underlying_type: Box<Type>,
    },
    /// An array type
    Array {
        /// The type of the elements of the array
        element_type: Box<Type>,
    },
    /// A predicate type for a given object type
    Predicate {
        /// The object type name
        object_type_name: ObjectTypeName,
    },
}
// ANCHOR_END: Type

// ANCHOR: ComparisonOperatorDefinition
/// The definition of a comparison operator on a scalar type
#[derive(Clone, Debug, PartialEq, Serialize, Deserialize, JsonSchema)]
#[serde(tag = "type", rename_all = "snake_case")]
#[schemars(title = "Comparison Operator Definition")]
pub enum ComparisonOperatorDefinition {
    Equal,
    In,
    Custom {
        /// The type of the argument to this operator
        argument_type: Type,
    },
}
// ANCHOR_END: ComparisonOperatorDefinition

// ANCHOR: AggregateFunctionDefinition
/// The definition of an aggregation function on a scalar type
#[derive(Clone, Debug, PartialEq, Serialize, Deserialize, JsonSchema)]
#[schemars(title = "Aggregate Function Definition")]
pub struct AggregateFunctionDefinition {
    /// The scalar or object type of the result of this function
    pub result_type: Type,
}
// ANCHOR_END: AggregateFunctionDefinition

// ANCHOR: CollectionInfo
#[skip_serializing_none]
#[derive(Clone, Debug, PartialEq, Serialize, Deserialize, JsonSchema)]
#[schemars(title = "Collection Info")]
pub struct CollectionInfo {
    /// The name of the collection
    ///
    /// Note: these names are abstract - there is no requirement that this name correspond to
    /// the name of an actual collection in the database.
    pub name: CollectionName,
    /// Description of the collection
    pub description: Option<String>,
    /// Any arguments that this collection requires
    pub arguments: BTreeMap<ArgumentName, ArgumentInfo>,
    /// The name of the collection's object type
    #[serde(rename = "type")]
    pub collection_type: ObjectTypeName,
    /// Any uniqueness constraints enforced on this collection
    pub uniqueness_constraints: BTreeMap<String, UniquenessConstraint>,
    /// Any foreign key constraints enforced on this collection
    pub foreign_keys: BTreeMap<String, ForeignKeyConstraint>,
}
// ANCHOR_END: CollectionInfo

// ANCHOR: FunctionInfo
#[skip_serializing_none]
#[derive(Clone, Debug, PartialEq, Serialize, Deserialize, JsonSchema)]
#[schemars(title = "Function Info")]
pub struct FunctionInfo {
    /// The name of the function
    pub name: FunctionName,
    /// Description of the function
    pub description: Option<String>,
    /// Any arguments that this collection requires
    pub arguments: BTreeMap<ArgumentName, ArgumentInfo>,
    /// The name of the function's result type
    pub result_type: Type,
}
// ANCHOR_END: FunctionInfo

// ANCHOR: ArgumentInfo
#[skip_serializing_none]
#[derive(Clone, Debug, PartialEq, Serialize, Deserialize, JsonSchema)]
#[schemars(title = "Argument Info")]
pub struct ArgumentInfo {
    /// Argument description
    pub description: Option<String>,
    /// The name of the type of this argument
    #[serde(rename = "type")]
    pub argument_type: Type,
}
// ANCHOR_END: ArgumentInfo

// ANCHOR: UniquenessConstraint
#[derive(Clone, Debug, PartialEq, Serialize, Deserialize, JsonSchema)]
#[schemars(title = "Uniqueness Constraint")]
pub struct UniquenessConstraint {
    /// A list of columns which this constraint requires to be unique
    pub unique_columns: Vec<FieldName>,
}
// ANCHOR_END: UniquenessConstraint

// ANCHOR: ForeignKeyConstraint
#[derive(Clone, Debug, PartialEq, Serialize, Deserialize, JsonSchema)]
#[schemars(title = "Foreign Key Constraint")]
pub struct ForeignKeyConstraint {
    /// The columns on which you want want to define the foreign key.
    pub column_mapping: BTreeMap<FieldName, FieldName>,
    /// The name of a collection
    pub foreign_collection: CollectionName,
}
// ANCHOR_END: ForeignKeyConstraint

// ANCHOR: ProcedureInfo
#[skip_serializing_none]
#[derive(Clone, Debug, PartialEq, Serialize, Deserialize, JsonSchema)]
#[schemars(title = "Procedure Info")]
pub struct ProcedureInfo {
    /// The name of the procedure
    pub name: ProcedureName,
    /// Column description
    pub description: Option<String>,
    /// Any arguments that this collection requires
    pub arguments: BTreeMap<ArgumentName, ArgumentInfo>,
    /// The name of the result type
    pub result_type: Type,
}
// ANCHOR_END: ProcedureInfo

// ANCHOR: QueryRequest
/// This is the request body of the query POST endpoint
#[skip_serializing_none]
#[derive(Clone, Debug, PartialEq, Serialize, Deserialize, JsonSchema)]
#[schemars(title = "Query Request")]
pub struct QueryRequest {
    /// The name of a collection
    pub collection: CollectionName,
    /// The query syntax tree
    pub query: Query,
    /// Values to be provided to any collection arguments
    pub arguments: BTreeMap<ArgumentName, Argument>,
    /// Any relationships between collections involved in the query request
    pub collection_relationships: BTreeMap<RelationshipName, Relationship>,
    /// One set of named variables for each rowset to fetch. Each variable set
    /// should be subtituted in turn, and a fresh set of rows returned.
    pub variables: Option<Vec<BTreeMap<VariableName, serde_json::Value>>>,
}
// ANCHOR_END: QueryRequest

// ANCHOR: Argument
#[derive(Clone, Debug, PartialEq, Serialize, Deserialize, JsonSchema)]
#[serde(tag = "type", rename_all = "snake_case")]
#[schemars(title = "Argument")]
pub enum Argument {
    /// The argument is provided by reference to a variable
    Variable { name: VariableName },
    /// The argument is provided as a literal value
    Literal { value: serde_json::Value },
}
// ANCHOR_END: Argument

// ANCHOR: Query
#[skip_serializing_none]
#[derive(Clone, Debug, PartialEq, Serialize, Deserialize, JsonSchema)]
#[schemars(title = "Query")]
pub struct Query {
    /// Aggregate fields of the query
    pub aggregates: Option<IndexMap<FieldName, Aggregate>>,
    /// Fields of the query
    pub fields: Option<IndexMap<FieldName, Field>>,
    /// Optionally limit to N results
    pub limit: Option<u32>,
    /// Optionally offset from the Nth result
    pub offset: Option<u32>,
    pub order_by: Option<OrderBy>,
    pub predicate: Option<Expression>,
}
// ANCHOR_END: Query

// ANCHOR: Aggregate
#[derive(Clone, Debug, PartialEq, Serialize, Deserialize, JsonSchema)]
#[skip_serializing_none]
#[serde(tag = "type", rename_all = "snake_case")]
#[schemars(title = "Aggregate")]
pub enum Aggregate {
    ColumnCount {
        /// The column to apply the count aggregate function to
        column: FieldName,
        /// Path to a nested field within an object column
        field_path: Option<Vec<FieldName>>,
        /// Whether or not only distinct items should be counted
        distinct: bool,
    },
    SingleColumn {
        /// The column to apply the aggregation function to
        column: FieldName,
        /// Path to a nested field within an object column
        field_path: Option<Vec<FieldName>>,
        /// Single column aggregate function name.
        function: AggregateFunctionName,
    },
    StarCount {},
}
// ANCHOR_END: Aggregate

// ANCHOR: NestedObject
#[derive(Clone, Debug, PartialEq, Serialize, Deserialize, JsonSchema)]
#[serde(rename_all = "snake_case")]
#[schemars(title = "NestedObject")]
pub struct NestedObject {
    pub fields: IndexMap<FieldName, Field>,
}
// ANCHOR_END: NestedObject

// ANCHOR: NestedArray
#[derive(Clone, Debug, PartialEq, Serialize, Deserialize, JsonSchema)]
#[serde(rename_all = "snake_case")]
#[schemars(title = "NestedArray")]
pub struct NestedArray {
    pub fields: Box<NestedField>,
}
// ANCHOR_END: NestedArray

// ANCHOR: NestedField
#[derive(Clone, Debug, PartialEq, Serialize, Deserialize, JsonSchema)]
#[serde(tag = "type", rename_all = "snake_case")]
#[schemars(title = "NestedField")]
pub enum NestedField {
    Object(NestedObject),
    Array(NestedArray),
}
// ANCHOR_END: NestedField

// ANCHOR: Field
#[derive(Clone, Debug, PartialEq, Serialize, Deserialize, JsonSchema)]
#[serde(tag = "type", rename_all = "snake_case")]
#[schemars(title = "Field")]
pub enum Field {
    Column {
        column: FieldName,
        /// When the type of the column is a (possibly-nullable) array or object,
        /// the caller can request a subset of the complete column data,
        /// by specifying fields to fetch here.
        /// If omitted, the column data will be fetched in full.
        fields: Option<NestedField>,
        #[serde(skip_serializing_if = "BTreeMap::is_empty", default)]
        arguments: BTreeMap<ArgumentName, Argument>,
    },
    Relationship {
        query: Box<Query>,
        /// The name of the relationship to follow for the subquery
        relationship: RelationshipName,
        /// Values to be provided to any collection arguments
        arguments: BTreeMap<ArgumentName, RelationshipArgument>,
    },
}
// ANCHOR_END: Field

// ANCHOR: OrderBy
#[derive(Clone, Debug, PartialEq, Serialize, Deserialize, JsonSchema)]
#[schemars(title = "Order By")]
pub struct OrderBy {
    /// The elements to order by, in priority order
    pub elements: Vec<OrderByElement>,
}
// ANCHOR_END: OrderBy

// ANCHOR: OrderByElement
#[derive(Clone, Debug, PartialEq, Serialize, Deserialize, JsonSchema)]
#[schemars(title = "Order By Element")]
pub struct OrderByElement {
    pub order_direction: OrderDirection,
    pub target: OrderByTarget,
}
// ANCHOR_END: OrderByElement

// ANCHOR: OrderByTarget
#[skip_serializing_none]
#[derive(Clone, Debug, PartialEq, Serialize, Deserialize, JsonSchema)]
#[schemars(title = "Order By Target")]
#[serde(tag = "type", rename_all = "snake_case")]
pub enum OrderByTarget {
    Column {
        /// The name of the column
        name: FieldName,
        /// Path to a nested field within an object column
        field_path: Option<Vec<FieldName>>,
        /// Any relationships to traverse to reach this column
        path: Vec<PathElement>,
    },
<<<<<<< HEAD
    Aggregate {
        /// The aggregation method to use
        aggregate: Aggregate,
=======
    SingleColumnAggregate {
        /// The column to apply the aggregation function to
        column: FieldName,
        /// Path to a nested field within an object column
        field_path: Option<Vec<FieldName>>,
        /// Single column aggregate function name.
        function: AggregateFunctionName,
        /// Non-empty collection of relationships to traverse
        path: Vec<PathElement>,
    },
    StarCountAggregate {
>>>>>>> d8b8c077
        /// Non-empty collection of relationships to traverse
        path: Vec<PathElement>,
    },
}
// ANCHOR_END: OrderByTarget

// ANCHOR: OrderDirection
#[derive(
    Clone, Copy, Debug, Eq, PartialEq, Ord, PartialOrd, Hash, Serialize, Deserialize, JsonSchema,
)]
#[schemars(title = "Order Direction")]
#[serde(rename_all = "snake_case")]
pub enum OrderDirection {
    Asc,
    Desc,
}
// ANCHOR_END: OrderDirection

// ANCHOR: Expression
#[derive(Clone, Debug, PartialEq, Serialize, Deserialize, JsonSchema)]
#[serde(tag = "type", rename_all = "snake_case")]
#[schemars(title = "Expression")]
pub enum Expression {
    And {
        expressions: Vec<Expression>,
    },
    Or {
        expressions: Vec<Expression>,
    },
    Not {
        expression: Box<Expression>,
    },
    UnaryComparisonOperator {
        column: ComparisonTarget,
        operator: UnaryComparisonOperator,
    },
    BinaryComparisonOperator {
        column: ComparisonTarget,
        operator: ComparisonOperatorName,
        value: ComparisonValue,
    },
    Exists {
        in_collection: ExistsInCollection,
        predicate: Option<Box<Expression>>,
    },
}
// ANCHOR_END: Expression

// ANCHOR: UnaryComparisonOperator
#[derive(
    Clone, Copy, Debug, Eq, PartialEq, Ord, PartialOrd, Hash, Serialize, Deserialize, JsonSchema,
)]
#[schemars(title = "Unary Comparison Operator")]
#[serde(rename_all = "snake_case")]
pub enum UnaryComparisonOperator {
    IsNull,
}
// ANCHOR_END: UnaryComparisonOperator

// ANCHOR: ComparisonTarget
#[skip_serializing_none]
#[derive(Clone, Debug, PartialEq, Serialize, Deserialize, JsonSchema)]
#[schemars(title = "Comparison Target")]
#[serde(tag = "type", rename_all = "snake_case")]
pub enum ComparisonTarget {
    Column {
        /// The name of the column
        name: FieldName,
        /// Path to a nested field within an object column
        field_path: Option<Vec<FieldName>>,
    },
    Aggregate {
        /// The aggregation method to use
        aggregate: Aggregate,
        /// Non-empty collection of relationships to traverse
        path: Vec<PathElement>,
    },
}
// ANCHOR_END: ComparisonTarget

// ANCHOR: PathElement
#[derive(Clone, Debug, PartialEq, Serialize, Deserialize, JsonSchema)]
#[serde(rename_all = "snake_case")]
#[schemars(title = "Path Element")]
pub struct PathElement {
    /// The name of the relationship to follow
    pub relationship: RelationshipName,
    /// Values to be provided to any collection arguments
    pub arguments: BTreeMap<ArgumentName, RelationshipArgument>,
    /// A predicate expression to apply to the target collection
    pub predicate: Option<Box<Expression>>,
}
// ANCHOR_END: PathElement

// ANCHOR: ComparisonValue
#[derive(Clone, Debug, PartialEq, Serialize, Deserialize, JsonSchema)]
#[serde(tag = "type", rename_all = "snake_case")]
#[schemars(title = "Comparison Value")]
pub enum ComparisonValue {
    Column {
        /// The name of the column
        name: FieldName,
        /// Path to a nested field within an object column
        field_path: Option<Vec<FieldName>>,
        /// Any relationships to traverse to reach this column
        #[serde(default)]
        path: Vec<PathElement>,
    },
    Scalar {
        value: serde_json::Value,
    },
    Variable {
        name: VariableName,
    },
}
// ANCHOR_END: ComparisonValue

// ANCHOR: ExistsInCollection
#[derive(Clone, Debug, PartialEq, Serialize, Deserialize, JsonSchema)]
#[serde(tag = "type", rename_all = "snake_case")]
#[schemars(title = "Exists In Collection")]
pub enum ExistsInCollection {
    Related {
        relationship: RelationshipName,
        /// Values to be provided to any collection arguments
        arguments: BTreeMap<ArgumentName, RelationshipArgument>,
    },
    Unrelated {
        /// The name of a collection
        collection: CollectionName,
        /// Values to be provided to any collection arguments
        arguments: BTreeMap<ArgumentName, RelationshipArgument>,
    },
}
// ANCHOR_END: ExistsInCollection

// ANCHOR: QueryResponse
#[skip_serializing_none]
#[derive(Clone, Debug, PartialEq, Serialize, Deserialize, JsonSchema)]
#[schemars(title = "Query Response")]
/// Query responses may return multiple RowSets when using queries with variables.
/// Else, there should always be exactly one RowSet
pub struct QueryResponse(pub Vec<RowSet>);
// ANCHOR_END: QueryResponse

// ANCHOR: RowSet
#[skip_serializing_none]
#[derive(Clone, Debug, PartialEq, Serialize, Deserialize, JsonSchema)]
#[schemars(title = "Row Set")]
pub struct RowSet {
    /// The results of the aggregates returned by the query
    pub aggregates: Option<IndexMap<FieldName, serde_json::Value>>,
    /// The rows returned by the query, corresponding to the query's fields
    pub rows: Option<Vec<IndexMap<FieldName, RowFieldValue>>>,
}
// ANCHOR_END: RowSet

// ANCHOR: RowFieldValue
#[derive(Clone, Debug, PartialEq, Serialize, Deserialize, JsonSchema)]
#[schemars(title = "Row Field Value")]
pub struct RowFieldValue(pub serde_json::Value);

impl RowFieldValue {
    /// In the case where this field value was obtained using a
    /// [`Field::Relationship`], the returned JSON will be a [`RowSet`].
    /// We cannot express [`RowFieldValue`] as an enum, because
    /// [`RowFieldValue`] overlaps with values which have object types.
    pub fn as_rowset(self) -> Option<RowSet> {
        serde_json::from_value(self.0).ok()
    }
}
// ANCHOR_END: RowFieldValue

// ANCHOR: ExplainResponse
#[derive(Clone, Debug, PartialEq, Serialize, Deserialize, JsonSchema)]
#[schemars(title = "Explain Response")]
pub struct ExplainResponse {
    /// A list of human-readable key-value pairs describing
    /// a query execution plan. For example, a connector for
    /// a relational database might return the generated SQL
    /// and/or the output of the `EXPLAIN` command. An API-based
    /// connector might encode a list of statically-known API
    /// calls which would be made.
    pub details: BTreeMap<String, String>,
}
// ANCHOR_END: ExplainResponse

// ANCHOR: MutationRequest
#[derive(Clone, Debug, PartialEq, Serialize, Deserialize, JsonSchema)]
#[schemars(title = "Mutation Request")]
pub struct MutationRequest {
    /// The mutation operations to perform
    pub operations: Vec<MutationOperation>,
    /// The relationships between collections involved in the entire mutation request
    pub collection_relationships: BTreeMap<RelationshipName, Relationship>,
}
// ANCHOR_END: MutationRequest

// ANCHOR: MutationOperation
#[skip_serializing_none]
#[derive(Clone, Debug, PartialEq, Serialize, Deserialize, JsonSchema)]
#[schemars(title = "Mutation Operation")]
#[serde(tag = "type", rename_all = "snake_case")]
pub enum MutationOperation {
    Procedure {
        /// The name of a procedure
        name: ProcedureName,
        /// Any named procedure arguments
        arguments: BTreeMap<ArgumentName, serde_json::Value>,
        /// The fields to return from the result, or null to return everything
        fields: Option<NestedField>,
    },
}
// ANCHOR_END: MutationOperation

// ANCHOR: Relationship
#[derive(Clone, Debug, PartialEq, Serialize, Deserialize, JsonSchema)]
#[schemars(title = "Relationship")]
pub struct Relationship {
    /// A mapping between columns on the source collection to columns on the target collection
    pub column_mapping: BTreeMap<FieldName, FieldName>,
    pub relationship_type: RelationshipType,
    /// The name of a collection
    pub target_collection: CollectionName,
    /// Values to be provided to any collection arguments
    pub arguments: BTreeMap<ArgumentName, RelationshipArgument>,
}
// ANCHOR_END: Relationship

// ANCHOR: RelationshipArgument
#[skip_serializing_none]
#[derive(Clone, Debug, PartialEq, Serialize, Deserialize, JsonSchema)]
#[schemars(title = "Relationship Argument")]
#[serde(tag = "type", rename_all = "snake_case")]
pub enum RelationshipArgument {
    /// The argument is provided by reference to a variable
    Variable {
        name: VariableName,
    },
    /// The argument is provided as a literal value
    Literal {
        value: serde_json::Value,
    },
    // The argument is provided based on a column of the source collection
    Column {
        name: FieldName,
    },
}
// ANCHOR_END: RelationshipArgument

// ANCHOR: RelationshipType
#[derive(
    Clone, Copy, Debug, Eq, PartialEq, Ord, PartialOrd, Hash, Serialize, Deserialize, JsonSchema,
)]
#[schemars(title = "Relationship Type")]
#[serde(rename_all = "snake_case")]
pub enum RelationshipType {
    Object,
    Array,
}
// ANCHOR_END: RelationshipType

// ANCHOR: MutationResponse
#[derive(Clone, Debug, PartialEq, Serialize, Deserialize, JsonSchema)]
#[schemars(title = "Mutation Response")]
pub struct MutationResponse {
    /// The results of each mutation operation, in the same order as they were received
    pub operation_results: Vec<MutationOperationResults>,
}
// ANCHOR_END: MutationResponse

// ANCHOR: MutationOperationResults
#[derive(Clone, Debug, Eq, PartialEq, Serialize, Deserialize, JsonSchema)]
#[schemars(title = "Mutation Operation Results")]
#[serde(tag = "type", rename_all = "snake_case")]
pub enum MutationOperationResults {
    Procedure { result: serde_json::Value },
}
// ANCHOR_END: MutationOperationResults

macro_rules! newtype {
    ($name: ident over $oldtype: ident) => {
        #[derive(
            Clone, Debug, Default, Hash, Eq, Ord, PartialEq, PartialOrd, Serialize, Deserialize,
        )]
        pub struct $name($oldtype);

        impl JsonSchema for $name {
            fn schema_name() -> String {
                String::schema_name()
            }

            fn json_schema(gen: &mut schemars::gen::SchemaGenerator) -> schemars::schema::Schema {
                String::json_schema(gen)
            }

            fn is_referenceable() -> bool {
                String::is_referenceable()
            }

            fn schema_id() -> std::borrow::Cow<'static, str> {
                String::schema_id()
            }
        }

        impl AsRef<$oldtype> for $name {
            fn as_ref(&self) -> &$oldtype {
                &self.0
            }
        }

        impl From<&str> for $name {
            fn from(value: &str) -> Self {
                $name(value.into())
            }
        }

        impl From<$oldtype> for $name {
            fn from(value: $oldtype) -> Self {
                $name(value)
            }
        }

        impl From<$name> for $oldtype {
            fn from(value: $name) -> Self {
                value.0
            }
        }

        impl std::fmt::Display for $name {
            fn fmt(&self, f: &mut std::fmt::Formatter<'_>) -> std::fmt::Result {
                self.0.fmt(f)
            }
        }

        impl $name {
            pub fn new(value: $oldtype) -> Self {
                $name(value)
            }

            pub fn as_str(&self) -> &str {
                self.0.as_str()
            }

            pub fn into_inner(self) -> $oldtype {
                self.0
            }

            pub fn inner(&self) -> &$oldtype {
                &self.0
            }
        }
    };
    ($name: ident) => {
        newtype! {$name over SmolStr}

        impl From<String> for $name {
            fn from(value: String) -> Self {
                $name(value.into())
            }
        }

        impl From<$name> for String {
            fn from(value: $name) -> Self {
                value.0.into()
            }
        }
    };
}

newtype! {AggregateFunctionName}
newtype! {ArgumentName}
newtype! {CollectionName}
newtype! {ComparisonOperatorName}
newtype! {FieldName}
newtype! {FunctionName over CollectionName}
newtype! {ObjectTypeName over TypeName}
newtype! {ProcedureName}
newtype! {RelationshipName}
newtype! {ScalarTypeName over TypeName}
newtype! {TypeName}
newtype! {VariableName}

#[cfg(test)]
mod tests {
    use std::io::Write;
    use std::path::PathBuf;

    use goldenfile::Mint;
    use schemars::schema_for;

    use super::*;

    #[test]
    fn test_json_schemas() {
        let test_dir = PathBuf::from(env!("CARGO_MANIFEST_DIR")).join("tests");

        let mut mint = Mint::new(test_dir);

        test_json_schema(
            &mut mint,
            schema_for!(ErrorResponse),
            "error_response.jsonschema",
        );

        test_json_schema(
            &mut mint,
            schema_for!(SchemaResponse),
            "schema_response.jsonschema",
        );

        test_json_schema(
            &mut mint,
            schema_for!(CapabilitiesResponse),
            "capabilities_response.jsonschema",
        );

        test_json_schema(
            &mut mint,
            schema_for!(QueryRequest),
            "query_request.jsonschema",
        );
        test_json_schema(
            &mut mint,
            schema_for!(QueryResponse),
            "query_response.jsonschema",
        );

        test_json_schema(
            &mut mint,
            schema_for!(ExplainResponse),
            "explain_response.jsonschema",
        );

        test_json_schema(
            &mut mint,
            schema_for!(MutationRequest),
            "mutation_request.jsonschema",
        );
        test_json_schema(
            &mut mint,
            schema_for!(MutationResponse),
            "mutation_response.jsonschema",
        );
    }

    fn test_json_schema(mint: &mut Mint, schema: schemars::schema::RootSchema, filename: &str) {
        let expected_path = PathBuf::from_iter(["json_schema", filename]);

        let mut expected = mint.new_goldenfile(expected_path).unwrap();

        write!(
            expected,
            "{}",
            serde_json::to_string_pretty(&schema).unwrap()
        )
        .unwrap();
    }
}<|MERGE_RESOLUTION|>--- conflicted
+++ resolved
@@ -547,23 +547,9 @@
         /// Any relationships to traverse to reach this column
         path: Vec<PathElement>,
     },
-<<<<<<< HEAD
     Aggregate {
         /// The aggregation method to use
         aggregate: Aggregate,
-=======
-    SingleColumnAggregate {
-        /// The column to apply the aggregation function to
-        column: FieldName,
-        /// Path to a nested field within an object column
-        field_path: Option<Vec<FieldName>>,
-        /// Single column aggregate function name.
-        function: AggregateFunctionName,
-        /// Non-empty collection of relationships to traverse
-        path: Vec<PathElement>,
-    },
-    StarCountAggregate {
->>>>>>> d8b8c077
         /// Non-empty collection of relationships to traverse
         path: Vec<PathElement>,
     },
