[package]
name = "ndc-client"
description = "Protocol definitions and client library for the Hasura NDC specification"
version = "0.1.0"
edition = "2021"

[dependencies]
async-trait = "^0.1.74"
indexmap = { version = "2.1.0", features = ["serde"] }
<<<<<<< HEAD
opentelemetry = "^0.20.0"
reqwest = { version = "^0.11", features = ["json", "multipart", "rustls"], default-features = false }
=======
opentelemetry = "^0.22.0"
reqwest = { version = "^0.11", features = ["json", "multipart"] }
>>>>>>> 2811c102
schemars = { version = "^0.8.15", features = ["indexmap2", "preserve_order", "smol_str"] }
serde = "^1.0"
serde_derive = "^1.0"
serde_json = { version = "^1.0", features = ["preserve_order"] }
serde_with = "^2.3"
url = "^2.4"

[dev-dependencies]
goldenfile = "^1.5.2"<|MERGE_RESOLUTION|>--- conflicted
+++ resolved
@@ -7,13 +7,8 @@
 [dependencies]
 async-trait = "^0.1.74"
 indexmap = { version = "2.1.0", features = ["serde"] }
-<<<<<<< HEAD
-opentelemetry = "^0.20.0"
+opentelemetry = "^0.22.0"
 reqwest = { version = "^0.11", features = ["json", "multipart", "rustls"], default-features = false }
-=======
-opentelemetry = "^0.22.0"
-reqwest = { version = "^0.11", features = ["json", "multipart"] }
->>>>>>> 2811c102
 schemars = { version = "^0.8.15", features = ["indexmap2", "preserve_order", "smol_str"] }
 serde = "^1.0"
 serde_derive = "^1.0"
