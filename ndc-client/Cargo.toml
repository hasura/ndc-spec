--- conflicted
+++ resolved
@@ -5,17 +5,10 @@
 edition.workspace = true
 
 [dependencies]
-<<<<<<< HEAD
 async-trait = "^0.1.67"
 indexmap = { version = "^1", features = ["serde"] }
-opentelemetry = "^0.18.0"
+opentelemetry = "^0.20.0"
 schemars = { version = "^0.8.12", features = ["smol_str", "indexmap1"] }
-=======
-async-trait = "0.1.67"
-indexmap = { version = "1", features = ["serde"] }
-opentelemetry = "0.20.0"
-schemars = { version = "0.8.12", features = ["smol_str", "indexmap1"] }
->>>>>>> 32706f1b
 serde = "^1.0"
 serde_derive = "^1.0"
 serde_json = "^1.0"
